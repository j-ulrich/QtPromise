
#include <QtTest>
#include <stdexcept>
#include <string>
#include "Promise.h"

Q_DECLARE_METATYPE(QList<QtPromise::Deferred::Ptr>)
Q_DECLARE_METATYPE(QList<int>)

namespace QtPromise
{
namespace Tests
{

const QString ACTION_RESOLVE = QStringLiteral("resolve");
const QString ACTION_REJECT = QStringLiteral("reject");
const QString ACTION_NOTIFY = QStringLiteral("notify");

/*! Unit tests for the Promise class.
 *
 * \author jochen.ulrich
 */
class PromiseTest : public QObject
{
	Q_OBJECT

private Q_SLOTS:
	void testConstructor();
	void testConstructorWithResolvedDeferred();
	void testConstructorWithRejectedDeferred();
	void testCreateResolvedPromise();
	void testCreateRejectedPromise();
	void testResolve();
	void testReject();
	void testNotify();
	void testThenNullCallback_data();
	void testThenNullCallback();
	void testThenVoidCallback_data();
	void testThenVoidCallback();
	void testThenVariantCallback_data();
	void testThenVariantCallback();
	void testThenPromiseCallback_data();
	void testThenPromiseCallback();
	void testThenNotify();
	void testThenNotifyPromiseCallback_data();
	void testThenNotifyPromiseCallback();
	void testAlways_data();
	void testAlways();
	void testThreeLevelChain();
	void testAsyncChain();
	void testAll();
	void testAllReject();
	void testAny();
	void testAnyReject();
	void testAllAnySync_data();
	void testAllAnySync();
	void testAllAnyInitializerList();
	void testPromiseDestruction();
	void testChainDestruction();
<<<<<<< HEAD
	void testDelay_data();
	void testDelay();
=======
	void testParentDeferredDestruction();
>>>>>>> 4a19e178

private:
	struct PromiseSpies
	{
		PromiseSpies(Promise::Ptr promise);

		QSignalSpy resolved;
		QSignalSpy rejected;
		QSignalSpy notified;
	};

	void callActionOnDeferred(Deferred::Ptr& deferred, const QString& action, const QVariant& data, int repetitions);

};


//####### Helper #######

PromiseTest::PromiseSpies::PromiseSpies(Promise::Ptr promise)
	: resolved(promise.data(), &Promise::resolved),
	  rejected(promise.data(), &Promise::rejected),
	  notified(promise.data(), &Promise::notified)
{
}

/*! Helper method which calls an action on a Deferred.
 *
 * \param deferred The Deferred on which the action should be executed.
 * \param action The action to be executed.
 * \param data The data to be passed to the action.
 * \param repetitions The number of times the action should be called.
 */
void PromiseTest::callActionOnDeferred(Deferred::Ptr& deferred, const QString& action, const QVariant& data, int repetitions)
{
	for (int i=0; i < repetitions; ++i)
	{
		if (action == ACTION_RESOLVE)
			deferred->resolve(data);
		else if (action == ACTION_REJECT)
			deferred->reject(data);
		else if (action == ACTION_NOTIFY)
			deferred->notify(data);
		else
			throw std::invalid_argument(std::string("Unknown action: ") + action.toStdString());
	}
}


//####### Tests #######

/*! \test Tests the Promise::create() method.
 */
void PromiseTest::testConstructor()
{
	Deferred::Ptr deferred = Deferred::create();
	Promise::Ptr promise = Promise::create(deferred);

	QCOMPARE(promise->state(), Deferred::Pending);
	QVERIFY(promise->data().isNull());
}

/*! \test Tests the Promise::create() method with
 * an already resolved Deferred.
 */
void PromiseTest::testConstructorWithResolvedDeferred()
{
	Deferred::Ptr deferred = Deferred::create();
	QString value("string");
	deferred->resolve(value);
	Promise::Ptr promise = Promise::create(deferred);

	PromiseSpies spies(promise);

	QCOMPARE(promise->state(), Deferred::Resolved);
	QCOMPARE(promise->data().toString(), value);

	QVERIFY(spies.resolved.wait());
	QCOMPARE(spies.resolved.count(), 1);
	QCOMPARE(spies.rejected.count(), 0);
	QCOMPARE(spies.notified.count(), 0);
}

/*! \test Tests the Promise::create() method with
 * an already rejected Deferred.
 */
void PromiseTest::testConstructorWithRejectedDeferred()
{
	Deferred::Ptr deferred = Deferred::create();
	QString value("string");
	deferred->reject(value);
	Promise::Ptr promise = Promise::create(deferred);

	PromiseSpies spies(promise);

	QCOMPARE(promise->state(), Deferred::Rejected);
	QCOMPARE(promise->data().toString(), value);

	QVERIFY(spies.rejected.wait());
	QCOMPARE(spies.resolved.count(), 0);
	QCOMPARE(spies.rejected.count(), 1);
	QCOMPARE(spies.notified.count(), 0);
}

/*! \test Tests the Promise::createResolved() method.
 */
void PromiseTest::testCreateResolvedPromise()
{
	QString myString = "String";
	Promise::Ptr promise = Promise::createResolved(myString);

	QCOMPARE(promise->state(), Deferred::Resolved);
	QCOMPARE(promise->data().toString(), myString);
}

/*! \test Tests the Promise::createRejected() method.
 */
void PromiseTest::testCreateRejectedPromise()
{
	QString myString = "String";
	Promise::Ptr promise = Promise::createRejected(myString);

	QCOMPARE(promise->state(), Deferred::Rejected);
	QCOMPARE(promise->data().toString(), myString);
}

/*! \test Tests resolving a Promise.
 */
void PromiseTest::testResolve()
{
	Deferred::Ptr deferred = Deferred::create();
	Promise::Ptr promise = Promise::create(deferred);

	PromiseSpies spies(promise);

	QString value("myString");
	deferred->resolve(value);

	QCOMPARE(promise->state(), Deferred::Resolved);
	QCOMPARE(promise->data().toString(), value);
	QCOMPARE(spies.resolved.count(), 1);
	QCOMPARE(spies.rejected.count(), 0);
	QCOMPARE(spies.notified.count(), 0);
	QCOMPARE(spies.resolved.first().first().toString(), value);
}

/*! \test Tests rejecting a Promise.
 */
void PromiseTest::testReject()
{
	Deferred::Ptr deferred = Deferred::create();
	Promise::Ptr promise = Promise::create(deferred);

	PromiseSpies spies(promise);

	QString value("myString");
	deferred->reject(value);

	QCOMPARE(promise->state(), Deferred::Rejected);
	QCOMPARE(promise->data().toString(), value);
	QCOMPARE(spies.resolved.count(), 0);
	QCOMPARE(spies.rejected.count(), 1);
	QCOMPARE(spies.notified.count(), 0);
	QCOMPARE(spies.rejected.first().first().toString(), value);
}

/*! \test Tests notifying a Promise.
 */
void PromiseTest::testNotify()
{
	Deferred::Ptr deferred = Deferred::create();
	Promise::Ptr promise = Promise::create(deferred);

	PromiseSpies spies(promise);

	QString firstValue("myString");
	deferred->notify(firstValue);

	QCOMPARE(promise->state(), Deferred::Pending);
	QVERIFY(promise->data().isNull());
	QCOMPARE(spies.resolved.count(), 0);
	QCOMPARE(spies.rejected.count(), 0);
	QCOMPARE(spies.notified.count(), 1);
	QCOMPARE(spies.notified.at(0).first().toString(), firstValue);

	int secondValue(7);
	deferred->notify(secondValue);

	QCOMPARE(promise->state(), Deferred::Pending);
	QVERIFY(promise->data().isNull());
	QCOMPARE(spies.resolved.count(), 0);
	QCOMPARE(spies.rejected.count(), 0);
	QCOMPARE(spies.notified.count(), 2);
	QCOMPARE(spies.notified.at(1).first().toInt(), secondValue);
}

/*! Provides the data for the testThenNullCallback() test.
 */
void PromiseTest::testThenNullCallback_data()
{
	QTest::addColumn<bool>("async");
	QTest::addColumn<QString>("action");
	QTest::addColumn<QVariant>("data");
	QTest::addColumn<Deferred::State>("expectedState");
	QTest::addColumn<QVariant>("expectedData");
	QTest::addColumn<QVariantList>("expectedResolvedCalls");
	QTest::addColumn<QVariantList>("expectedRejectedCalls");
	QTest::addColumn<QVariantList>("expectedNotifiedCalls");

	QVariant data("my string value");
	//                              // async // action         // data // expectedState      // expectedData // expectedResolvedCalls    // expectedRejectedCalls    // expectedNotifiedCalls
	QTest::newRow("sync resolve")  << false  << ACTION_RESOLVE << data << Deferred::Resolved << data         << (QVariantList() << data) << (QVariantList())         << (QVariantList());
	QTest::newRow("sync reject")   << false  << ACTION_REJECT  << data << Deferred::Rejected << data         << (QVariantList())         << (QVariantList() << data) << (QVariantList());
	QTest::newRow("sync notify")   << false  << ACTION_NOTIFY  << data << Deferred::Pending  << QVariant()   << (QVariantList())         << (QVariantList())         << (QVariantList());
	QTest::newRow("async resolve") << true   << ACTION_RESOLVE << data << Deferred::Resolved << data         << (QVariantList() << data) << (QVariantList())         << (QVariantList());
	QTest::newRow("async reject")  << true   << ACTION_REJECT  << data << Deferred::Rejected << data         << (QVariantList())         << (QVariantList() << data) << (QVariantList());
	QTest::newRow("async notify")  << true   << ACTION_NOTIFY  << data << Deferred::Pending  << QVariant()   << (QVariantList())         << (QVariantList())         << (QVariantList() << data << data);
}

/*! \test Tests the Promise::then() method with a \c nullptr as parameter.
 */
void PromiseTest::testThenNullCallback()
{
	QFETCH(bool, async);
	QFETCH(QString, action);
	QFETCH(QVariant, data);


	Deferred::Ptr deferred = Deferred::create();

	if (!async)
		callActionOnDeferred(deferred, action, data, 2);

	Promise::Ptr promise = Promise::create(deferred);

	QVariantList resolvedCalls;
	QVariantList rejectedCalls;
	QVariantList notifiedCalls;

	Promise::Ptr newPromise = promise->then(nullptr, nullptr, nullptr);
	Promise::Ptr spyPromise = newPromise->then([&resolvedCalls](const QVariant& value) {
		resolvedCalls.push_back(value);
	}, [&rejectedCalls](const QVariant& reason) {
		rejectedCalls.push_back(reason);
	}, [&notifiedCalls](const QVariant& progress) {
		notifiedCalls.push_back(progress);
	});

	if (async)
	{
		QCOMPARE(promise->state(), Deferred::Pending);
		QCOMPARE(newPromise->state(), Deferred::Pending);
		QCOMPARE(resolvedCalls.count(), 0);
		QCOMPARE(rejectedCalls.count(), 0);
		QCOMPARE(notifiedCalls.count(), 0);

		callActionOnDeferred(deferred, action, data, 2);
	}

	QTEST(promise->state(), "expectedState");
	QTEST(newPromise->state(), "expectedState");
	QTEST(promise->data(), "expectedData");
	QTEST(newPromise->data(), "expectedData");
	QTEST(resolvedCalls, "expectedResolvedCalls");
	QTEST(rejectedCalls, "expectedRejectedCalls");
	QTEST(notifiedCalls, "expectedNotifiedCalls");

	if (deferred->state() == Deferred::Pending)
		deferred->resolve();
}

/*! Provides the data for the testThenVoidCallback() test.
 */
void PromiseTest::testThenVoidCallback_data()
{
	QTest::addColumn<bool>("async");
	QTest::addColumn<QString>("action");
	QTest::addColumn<QVariant>("data");
	QTest::addColumn<Deferred::State>("expectedState");
	QTest::addColumn<QVariant>("expectedData");
	QTest::addColumn<QVariantList>("expectedResolvedCalls");
	QTest::addColumn<QVariantList>("expectedRejectedCalls");
	QTest::addColumn<QVariantList>("expectedNotifiedCalls");

	QVariant data("my string value");
	//                              // async // action         // data // expectedState      // expectedData // expectedResolvedCalls    // expectedRejectedCalls    // expectedNotifiedCalls
	QTest::newRow("sync resolve")  << false  << ACTION_RESOLVE << data << Deferred::Resolved << data         << (QVariantList() << data) << (QVariantList())         << (QVariantList());
	QTest::newRow("sync reject")   << false  << ACTION_REJECT  << data << Deferred::Rejected << data         << (QVariantList())         << (QVariantList() << data) << (QVariantList());
	QTest::newRow("sync notify")   << false  << ACTION_NOTIFY  << data << Deferred::Pending  << QVariant()   << (QVariantList())         << (QVariantList())         << (QVariantList());
	QTest::newRow("async resolve") << true   << ACTION_RESOLVE << data << Deferred::Resolved << data         << (QVariantList() << data) << (QVariantList())         << (QVariantList());
	QTest::newRow("async reject")  << true   << ACTION_REJECT  << data << Deferred::Rejected << data         << (QVariantList())         << (QVariantList() << data) << (QVariantList());
	QTest::newRow("async notify")  << true   << ACTION_NOTIFY  << data << Deferred::Pending  << QVariant()   << (QVariantList())         << (QVariantList())         << (QVariantList() << data << data);
}

/*! \test Tests the Promise::then() method with a callback returning void.
 */
void PromiseTest::testThenVoidCallback()
{
	QFETCH(bool, async);
	QFETCH(QString, action);
	QFETCH(QVariant, data);


	Deferred::Ptr deferred = Deferred::create();

	if (!async)
		callActionOnDeferred(deferred, action, data, 2);

	Promise::Ptr promise = Promise::create(deferred);

	QVariantList resolvedCalls;
	QVariantList rejectedCalls;
	QVariantList notifiedCalls;

	Promise::Ptr newPromise = promise->then([&resolvedCalls](const QVariant& value) {
		resolvedCalls.push_back(value);
	}, [&rejectedCalls](const QVariant& reason) {
		rejectedCalls.push_back(reason);
	}, [&notifiedCalls](const QVariant& progress) {
		notifiedCalls.push_back(progress);
	});

	QVariantList chainedNotifiedCalls;

	Promise::Ptr chainedNotifyPromise = newPromise->then(nullptr, nullptr, [&chainedNotifiedCalls] (const QVariant& progress) {
		chainedNotifiedCalls.push_back(progress);
	});

	if (async)
	{
		QCOMPARE(promise->state(), Deferred::Pending);
		QCOMPARE(newPromise->state(), Deferred::Pending);
		QCOMPARE(resolvedCalls.count(), 0);
		QCOMPARE(rejectedCalls.count(), 0);
		QCOMPARE(notifiedCalls.count(), 0);

		callActionOnDeferred(deferred, action, data, 2);
	}

	QTEST(promise->state(), "expectedState");
	QTEST(newPromise->state(), "expectedState");
	QTEST(promise->data(), "expectedData");
	QTEST(newPromise->data(), "expectedData");
	QTEST(resolvedCalls, "expectedResolvedCalls");
	QTEST(rejectedCalls, "expectedRejectedCalls");
	QTEST(notifiedCalls, "expectedNotifiedCalls");
	QTEST(chainedNotifiedCalls, "expectedNotifiedCalls");

	if (deferred->state() == Deferred::Pending)
		deferred->resolve(); // Avoid warning
}

/*! Provides the data for the testThenVariantCallback() test.
 */
void PromiseTest::testThenVariantCallback_data()
{
	QTest::addColumn<bool>("async");
	QTest::addColumn<QString>("action");
	QTest::addColumn<QVariant>("originalData");
	QTest::addColumn<QVariant>("chainedData");
	QTest::addColumn<Deferred::State>("expectedOriginalState");
	QTest::addColumn<QVariantList>("expectedOriginalNotifiedCalls");
	QTest::addColumn<Deferred::State>("expectedChainedState");
	QTest::addColumn<QVariant>("expectedChainedData");
	QTest::addColumn<QVariantList>("expectedResolvedCalls");
	QTest::addColumn<QVariantList>("expectedRejectedCalls");
	QTest::addColumn<QVariantList>("expectedNotifiedCalls");


	QVariant originalData(42);
	QVariant chainedData("my string value");
	//                             // async // action         // originalData // chainedData // expectedOriginalState // expectedOriginalNotifiedCalls                    // expectedChainedState // expectedChainedData // expectedResolvedCalls           // expectedRejectedCalls // expectedNotifiedCalls
	QTest::newRow("sync resolve")  << false << ACTION_RESOLVE << originalData << chainedData << Deferred::Resolved    << (QVariantList())                                 << Deferred::Resolved   << chainedData         << (QVariantList() << chainedData) << (QVariantList())      << (QVariantList());
	QTest::newRow("sync reject")   << false << ACTION_REJECT  << originalData << chainedData << Deferred::Rejected    << (QVariantList())                                 << Deferred::Resolved   << chainedData         << (QVariantList() << chainedData) << (QVariantList())      << (QVariantList());
	QTest::newRow("sync notify")   << false << ACTION_NOTIFY  << originalData << chainedData << Deferred::Pending     << (QVariantList())                                 << Deferred::Pending    << QVariant()          << (QVariantList())                << (QVariantList())      << (QVariantList());
	QTest::newRow("async resolve") << true  << ACTION_RESOLVE << originalData << chainedData << Deferred::Resolved    << (QVariantList())                                 << Deferred::Resolved   << chainedData         << (QVariantList() << chainedData) << (QVariantList())      << (QVariantList());
	QTest::newRow("async reject")  << true  << ACTION_REJECT  << originalData << chainedData << Deferred::Rejected    << (QVariantList())                                 << Deferred::Resolved   << chainedData         << (QVariantList() << chainedData) << (QVariantList())      << (QVariantList());
	QTest::newRow("async notify")  << true  << ACTION_NOTIFY  << originalData << chainedData << Deferred::Pending     << (QVariantList() << originalData << originalData) << Deferred::Pending    << QVariant()          << (QVariantList())                << (QVariantList())      << (QVariantList() << chainedData << chainedData);
}

/*! \test Tests the Promise::then() method with a callback returning QVariant.
 */
void PromiseTest::testThenVariantCallback()
{
	QFETCH(bool, async);
	QFETCH(QString, action);
	QFETCH(QVariant, originalData);
	QFETCH(QVariant, chainedData);


	Deferred::Ptr deferred = Deferred::create();

	if (!async)
		callActionOnDeferred(deferred, action, originalData, 2);

	Promise::Ptr promise = Promise::create(deferred);

	QVariantList originalNotifiedCalls;

	Promise::Ptr newPromise = promise->then([&](const QVariant&) -> QVariant {
		return chainedData;
	}, [&](const QVariant&) -> QVariant {
		return chainedData;
	}, [&](const QVariant& progress) -> QVariant {
		originalNotifiedCalls.push_back(progress);
		return chainedData;
	});

	QVariantList resolvedCalls;
	QVariantList rejectedCalls;
	QVariantList notifiedCalls;

	Promise::Ptr spyPromise = newPromise->then([&](const QVariant& value) {
		resolvedCalls.push_back(value);
	}, [&](const QVariant& reason) {
		rejectedCalls.push_back(reason);
	}, [&](const QVariant& progress) {
		notifiedCalls.push_back(progress);
	});

	if (async)
	{
		QCOMPARE(promise->state(), Deferred::Pending);
		QCOMPARE(newPromise->state(), Deferred::Pending);

		callActionOnDeferred(deferred, action, originalData, 2);
	}

	QTEST(promise->state(), "expectedOriginalState");
	QTEST(originalNotifiedCalls, "expectedOriginalNotifiedCalls");
	QTEST(newPromise->state(), "expectedChainedState");
	QTEST(newPromise->data(), "expectedChainedData");
	QTEST(resolvedCalls, "expectedResolvedCalls");
	QTEST(rejectedCalls, "expectedRejectedCalls");
	QTEST(notifiedCalls, "expectedNotifiedCalls");

	if (deferred->state() == Deferred::Pending)
		deferred->resolve(); // Avoid warning
}

/*! Provides the data for the testThenPromiseCallback() test.
 */
void PromiseTest::testThenPromiseCallback_data()
{
	QTest::addColumn<bool>("async");
	QTest::addColumn<QString>("action");
	QTest::addColumn<QString>("callbackAction");
	QTest::addColumn<QVariant>("callbackData");
	QTest::addColumn<Deferred::State>("expectedOriginalState");
	QTest::addColumn<Deferred::State>("expectedChainedState");
	QTest::addColumn<QVariant>("expectedChainedData");
	QTest::addColumn<QVariantList>("expectedResolvedCalls");
	QTest::addColumn<QVariantList>("expectedRejectedCalls");


	QVariant data("my string value");
	//                                        // async // action         // callbackAction      // callbackData // expectedOriginalState // expectedChainedState // expectedChainedData // expectedResolvedCalls    // expectedRejectedCalls
	QTest::newRow("sync resolve -> reject")   << false << ACTION_RESOLVE << ACTION_REJECT       << data         << Deferred::Resolved    << Deferred::Rejected   << data                << (QVariantList())         << (QVariantList() << data);
	QTest::newRow("sync resolve -> resolve")  << false << ACTION_RESOLVE << ACTION_RESOLVE      << data         << Deferred::Resolved    << Deferred::Resolved   << data                << (QVariantList() << data) << (QVariantList());
	QTest::newRow("sync reject -> resolve")   << false << ACTION_REJECT  << ACTION_RESOLVE      << data         << Deferred::Rejected    << Deferred::Resolved   << data                << (QVariantList() << data) << (QVariantList());
	QTest::newRow("sync reject -> reject")    << false << ACTION_REJECT  << ACTION_REJECT       << data         << Deferred::Rejected    << Deferred::Rejected   << data                << (QVariantList())         << (QVariantList() << data);
	QTest::newRow("async resolve -> reject")  << true  << ACTION_RESOLVE << ACTION_REJECT       << data         << Deferred::Resolved    << Deferred::Rejected   << data                << (QVariantList())         << (QVariantList() << data);
	QTest::newRow("async resolve -> resolve") << true  << ACTION_RESOLVE << ACTION_RESOLVE      << data         << Deferred::Resolved    << Deferred::Resolved   << data                << (QVariantList() << data) << (QVariantList());
	QTest::newRow("async reject -> resolve")  << true  << ACTION_REJECT  << ACTION_RESOLVE      << data         << Deferred::Rejected    << Deferred::Resolved   << data                << (QVariantList() << data) << (QVariantList());
	QTest::newRow("async reject -> reject")   << true  << ACTION_REJECT  << ACTION_REJECT       << data         << Deferred::Rejected    << Deferred::Rejected   << data                << (QVariantList())         << (QVariantList() << data);
}

/*! \test Tests the Promise::then() method with a callback returning Promise::Ptr.
 */
void PromiseTest::testThenPromiseCallback()
{
	QFETCH(bool, async);
	QFETCH(QString, action);
	QFETCH(QString, callbackAction);
	QFETCH(QVariant, callbackData);


	Deferred::Ptr deferred = Deferred::create();
	QVariant deferredData("initial data");

	if (!async)
		callActionOnDeferred(deferred, action, deferredData, 1);

	Promise::Ptr promise = Promise::create(deferred);

	auto callback = [&](const QVariant&) -> Promise::Ptr {
		if (callbackAction == ACTION_RESOLVE)
			return Promise::createResolved(callbackData);
		else if (callbackAction == ACTION_REJECT)
			return Promise::createRejected(callbackData);
		else
		{
			QTest::qFail("Invalid callbackAction", __FILE__, __LINE__);
			return Promise::createRejected(QVariant());
		}
	};

	Promise::Ptr newPromise = promise->then(callback, callback);

	QVariantList resolvedCalls;
	QVariantList rejectedCalls;

	Promise::Ptr spyPromise = newPromise->then([&](const QVariant& value) {
		resolvedCalls.push_back(value);
	}, [&](const QVariant& reason) {
		rejectedCalls.push_back(reason);
	});

	if (async)
	{
		QCOMPARE(promise->state(), Deferred::Pending);
		QCOMPARE(newPromise->state(), Deferred::Pending);

		callActionOnDeferred(deferred, action, deferredData, 1);
	}

	QTEST(promise->state(), "expectedOriginalState");
	QTEST(newPromise->state(), "expectedChainedState");
	QTEST(newPromise->data(), "expectedChainedData");
	QTEST(resolvedCalls, "expectedResolvedCalls");
	QTEST(rejectedCalls, "expectedRejectedCalls");

	if (deferred->state() == Deferred::Pending)
		deferred->resolve(); // Avoid warning
}

/*! \test Tests notifying the promise returned by Promise::then().
 */
void PromiseTest::testThenNotify()
{
	// Setup test scenario
	Deferred::Ptr originalDeferred = Deferred::create();
	Deferred::Ptr resolveDeferred = Deferred::create();
	Deferred::Ptr notifyDeferred = Deferred::create();

	Promise::Ptr originalPromise = Promise::create(originalDeferred);

	Promise::Ptr chainedPromise = originalPromise
			->then([&](const QVariant& data) -> Promise::Ptr {
		return Promise::create(resolveDeferred);
	}, nullptr, [&](const QVariant& progress) -> Promise::Ptr {
		return Promise::create(notifyDeferred);
	});

	PromiseSpies spies(chainedPromise);

	// Run test sequence

	/* Notifying one of the callback Deferreds before the original
	 * Deferred should do nothing.
	 */
	resolveDeferred->notify();
	notifyDeferred->notify();

	QTRY_VERIFY(spies.notified.empty());

	// Notifying the original Deferred should "enable" the notifyDeferred.
	originalDeferred->notify(QVariant("first notify"));

	QTRY_VERIFY(spies.notified.empty());

	QVariant secondNotify{"second notify"};
	notifyDeferred->notify(secondNotify);

	QTRY_COMPARE(spies.notified.last().first(), secondNotify);

	QVariant thirdNotify{"third notify"};
	notifyDeferred->notify(thirdNotify);

	QTRY_COMPARE(spies.notified.last().first(), thirdNotify);
	spies.notified.clear();

	// The notifyDeferred is now in control of notifying.
	originalDeferred->notify(QVariant("fourth notify"));
	resolveDeferred->notify(QVariant{"fifth notify"});

	QTRY_VERIFY(spies.notified.empty());
	spies.notified.clear();

	// Resolve the original Deferred should "enable" the resolveDeferred.
	originalDeferred->resolve();

	QTRY_COMPARE(originalPromise->state(), Deferred::Resolved);
	QCOMPARE(chainedPromise->state(), Deferred::Pending);
	QVERIFY(spies.notified.empty());

	QVariant sixthNotify{"sixth notify"};
	resolveDeferred->notify(sixthNotify);

	QTRY_VERIFY(!spies.notified.empty());
	QCOMPARE(spies.notified.last().first(), sixthNotify);
	spies.notified.clear();

	// The resolveDeferred is now in control of notifying.
	originalDeferred->notify(QVariant("seventh notify"));
	notifyDeferred->notify(QVariant("eighth notify"));

	QTest::qWait(100);
	QVERIFY(spies.notified.empty());

	// Avoid warning
	notifyDeferred->resolve();
	resolveDeferred->resolve();
}

/*! Provides the data for the testThenNotifyPromiseCallback() test.
 */
void PromiseTest::testThenNotifyPromiseCallback_data()
{
	QTest::addColumn<QList<bool>>("resolveRejectSequence");
	QTest::addColumn<QVariantList>("notifyData");
	QTest::addColumn<QVariantList>("expectedNotifyCalls");

	QVariant notifyData{"notify"};
	QVariant notifyData2{"notify2"};

	QTest::newRow("resolve") << (QList<bool>{} << true)
	                         << (QVariantList{} << notifyData)
	                         << (QVariantList{} << notifyData);
	QTest::newRow("reject")  << (QList<bool>{} << false)
	                         << (QVariantList{} << notifyData)
	                         << QVariantList();
	QTest::newRow("resolve, reject") << (QList<bool>{} << true << false)
	                                 << (QVariantList{} << notifyData << notifyData2)
	                                 << (QVariantList{} << notifyData);
	QTest::newRow("reject, resolve") << (QList<bool>{} << false << true)
	                                 << (QVariantList{} << notifyData << notifyData2)
	                                 << (QVariantList{} << notifyData2);
}

/*! \test Tests returning a resolved or rejected Promise from a notifyCallback of
 * Promise::then().
 */
void PromiseTest::testThenNotifyPromiseCallback()
{
	QFETCH(QList<bool>, resolveRejectSequence);
	QFETCH(QVariantList, notifyData);

	Deferred::Ptr deferred = Deferred::create();
	Promise::Ptr promise = Promise::create(deferred);

	QVariantList notifiedCalls;

	auto iResolveRejectSeq = QListIterator<bool>{resolveRejectSequence};
	auto iNotifyData = QListIterator<QVariant>{notifyData};
	Promise::Ptr resultPromise = promise->then(nullptr, nullptr,
	                                           [&](const QVariant& progress) -> Promise::Ptr {
		if (iResolveRejectSeq.next())
			return Promise::createResolved(iNotifyData.next());
		else
			return Promise::createRejected(iNotifyData.next());
	})
	->then(nullptr, nullptr, [&](const QVariant& progress) {
		notifiedCalls.push_back(progress);
	});

	callActionOnDeferred(deferred, ACTION_NOTIFY, QVariant{"dummy data"}, resolveRejectSequence.count());

	QTEST(notifiedCalls, "expectedNotifyCalls");

	// Avoid warning
	deferred->resolve();
}

/*! Provides the data for the testAlways() test.
 */
void PromiseTest::testAlways_data()
{
	QTest::addColumn<QString>("action");

	//                       // action
	QTest::newRow("resolve") << ACTION_RESOLVE;
	QTest::newRow("reject")  << ACTION_REJECT;
}

/*! \test Tests the Promise::always() method.
 */
void PromiseTest::testAlways()
{
	QFETCH(QString, action);

	Deferred::Ptr deferred = Deferred::create();
	Promise::Ptr promise = Promise::create(deferred);

	QVariantList callbackCalls;

	Promise::Ptr newPromise = promise->always([&](const QVariant& data) {
		callbackCalls.push_back(data);
	});

	QVariant originalData("initial data");
	callActionOnDeferred(deferred, action, originalData, 1);

	QVERIFY(promise->state() == newPromise->state());
	QCOMPARE(callbackCalls, QVariantList() << originalData);
}

/*! \test Tests if a Promise chain survives deletion of intermediate Promises.
 */
void PromiseTest::testThreeLevelChain()
{
	Deferred::Ptr deferred = Deferred::create();
	Promise::Ptr originalPromise = Promise::create(deferred);

	QVariantList callbackCalls;

	Promise::Ptr finalPromise = originalPromise->then([&](const QVariant& data) {
		callbackCalls.push_back(data);
	})->then([&](const QVariant& data) {
		callbackCalls.push_back(data);
	});

	QVariant data("my data");
	callActionOnDeferred(deferred, ACTION_RESOLVE, data, 1);
	QCOMPARE(callbackCalls, QVariantList() << data << data);
}

/*! \test Tests chaining multiple asynchronous operations.
 */
void PromiseTest::testAsyncChain()
{
	Deferred::Ptr deferred = Deferred::create();
	Deferred::Ptr transmitDeferred = Deferred::create();
	Promise::Ptr originalPromise = Promise::create(deferred);

	Promise::Ptr finalPromise = originalPromise
			->then([&](const QVariant&) -> Promise::Ptr {
		Deferred::Ptr secondDeferred = Deferred::create();
		QObject::connect(transmitDeferred.data(), &Deferred::resolved,
		                 secondDeferred.data(), &Deferred::resolve);
		return Promise::create(secondDeferred);
	});

	QVariant data("my data");
	callActionOnDeferred(deferred, ACTION_RESOLVE, data, 1);

	QTRY_COMPARE(finalPromise->state(), Deferred::Pending);

	QVariant secondData("second data");
	qDebug("Resolve transmitDeferred");
	callActionOnDeferred(transmitDeferred, ACTION_RESOLVE, secondData, 1);

	QTRY_COMPARE(finalPromise->state(), Deferred::Resolved);
	QTRY_COMPARE(finalPromise->data(), secondData);
}

/*! \test Tests resolving a combined Promise created with Promise::all().
 */
void PromiseTest::testAll()
{
	QList<Deferred::Ptr> deferreds;
	deferreds << Deferred::create() << Deferred::create() << Deferred::create();

	QList<Promise::Ptr> promises;
	for (Deferred::Ptr deferred : deferreds)
		promises << Promise::create(deferred);

	Promise::Ptr combinedPromise = Promise::all(promises);

	PromiseSpies spies(combinedPromise);

	QTRY_COMPARE(spies.resolved.count(), 0);
	QTRY_COMPARE(spies.rejected.count(), 0);
	QTRY_COMPARE(spies.notified.count(), 0);

	QList<QVariant> results;
	results << "My string" << 15 << QVariant::fromValue(QList<int>() << 7 << 13);

	deferreds[0]->resolve(results[0]);

	QTRY_COMPARE(spies.resolved.count(), 0);
	QTRY_COMPARE(spies.rejected.count(), 0);
	QTRY_COMPARE(spies.notified.count(), 0);

	deferreds[2]->resolve(results[2]);

	QTRY_COMPARE(spies.resolved.count(), 0);
	QTRY_COMPARE(spies.rejected.count(), 0);
	QTRY_COMPARE(spies.notified.count(), 0);

	deferreds[1]->resolve(results[1]);

	QTRY_COMPARE(spies.resolved.count(), 1);
	QTRY_COMPARE(spies.rejected.count(), 0);
	QTRY_COMPARE(spies.notified.count(), 0);
	QTRY_COMPARE(spies.resolved.first().first(), QVariant::fromValue(results));
}

/*! \test Tests rejecting a combined Promise created with Promise::all().
 */
void PromiseTest::testAllReject()
{
	QList<Deferred::Ptr> deferreds;
	deferreds << Deferred::create() << Deferred::create() << Deferred::create();

	QList<Promise::Ptr> promises;
	for (Deferred::Ptr deferred : deferreds)
		promises << Promise::create(deferred);

	Promise::Ptr combinedPromise = Promise::all(promises);

	PromiseSpies spies(combinedPromise);

	QTRY_COMPARE(spies.resolved.count(), 0);
	QTRY_COMPARE(spies.rejected.count(), 0);
	QTRY_COMPARE(spies.notified.count(), 0);

	QVariant rejectReason = "Error string";

	deferreds[0]->resolve(13);

	QTRY_COMPARE(spies.resolved.count(), 0);
	QTRY_COMPARE(spies.rejected.count(), 0);
	QTRY_COMPARE(spies.notified.count(), 0);

	deferreds[1]->reject(rejectReason);

	QTRY_COMPARE(spies.resolved.count(), 0);
	QTRY_COMPARE(spies.rejected.count(), 1);
	QTRY_COMPARE(spies.notified.count(), 0);
	QTRY_COMPARE(spies.rejected.first().first(), rejectReason);

	// Avoid warning
	deferreds[2]->resolve();
}

/*! \test Tests resolving a combined Promise created with Promise::any().
 */
void PromiseTest::testAny()
{
	QList<Deferred::Ptr> deferreds;
	deferreds << Deferred::create() << Deferred::create() << Deferred::create();

	QList<Promise::Ptr> promises;
	for (Deferred::Ptr deferred : deferreds)
		promises << Promise::create(deferred);

	Promise::Ptr combinedPromise = Promise::any(promises);

	PromiseSpies spies(combinedPromise);

	QTRY_COMPARE(spies.resolved.count(), 0);
	QTRY_COMPARE(spies.rejected.count(), 0);
	QTRY_COMPARE(spies.notified.count(), 0);

	QVariant rejectReason = "Error string";
	QVariant result = 13;

	deferreds[0]->reject(rejectReason);

	QTRY_COMPARE(spies.resolved.count(), 0);
	QTRY_COMPARE(spies.rejected.count(), 0);
	QTRY_COMPARE(spies.notified.count(), 0);

	deferreds[1]->resolve(result);

	QTRY_COMPARE(spies.resolved.count(), 1);
	QTRY_COMPARE(spies.rejected.count(), 0);
	QTRY_COMPARE(spies.notified.count(), 0);
	QTRY_COMPARE(spies.resolved.first().first(), QVariant::fromValue(result));

	// Avoid warning
	deferreds[2]->resolve();
}

/*! \test Tests rejecting a combined Promise created with Promise::any().
 */
void PromiseTest::testAnyReject()
{
	QList<Deferred::Ptr> deferreds;
	deferreds << Deferred::create() << Deferred::create() << Deferred::create();

	QList<Promise::Ptr> promises;
	for (Deferred::Ptr deferred : deferreds)
		promises << Promise::create(deferred);

	Promise::Ptr combinedPromise = Promise::any(promises);

	PromiseSpies spies(combinedPromise);

	QTRY_COMPARE(spies.resolved.count(), 0);
	QTRY_COMPARE(spies.rejected.count(), 0);
	QTRY_COMPARE(spies.notified.count(), 0);

	QList<QVariant> rejectReasons;
	rejectReasons << "My string" << 15 << QVariant::fromValue(QList<int>() << 7 << 13);

	deferreds[0]->reject(rejectReasons[0]);

	QTRY_COMPARE(spies.resolved.count(), 0);
	QTRY_COMPARE(spies.rejected.count(), 0);
	QTRY_COMPARE(spies.notified.count(), 0);

	deferreds[2]->reject(rejectReasons[2]);

	QTRY_COMPARE(spies.resolved.count(), 0);
	QTRY_COMPARE(spies.rejected.count(), 0);
	QTRY_COMPARE(spies.notified.count(), 0);

	deferreds[1]->reject(rejectReasons[1]);

	QTRY_COMPARE(spies.resolved.count(), 0);
	QTRY_COMPARE(spies.rejected.count(), 1);
	QTRY_COMPARE(spies.notified.count(), 0);
	QTRY_COMPARE(spies.rejected.first().first(), QVariant::fromValue(rejectReasons));
}

/*! Provides the data for the testAllAnySync() test.
 */
void PromiseTest::testAllAnySync_data()
{
	QTest::addColumn<QList<Deferred::Ptr>>("deferreds");
	QTest::addColumn<QList<int>>("expectedAllSignalCounts");
	QTest::addColumn<QList<int>>("expectedAnySignalCounts");

	QList<Deferred::Ptr> oneResolvedDeferreds;
	oneResolvedDeferreds << Deferred::create() << Deferred::create() << Deferred::create();
	oneResolvedDeferreds[0]->resolve("foo");
	//                            // deferreds            // expectedAllSignalCounts       // expectedAnySignalCounts
	QTest::newRow("one resolved") << oneResolvedDeferreds << (QList<int>() << 0 << 0 << 0) << (QList<int>() << 1 << 0 << 0);

	QList<Deferred::Ptr> allResolvedDeferreds;
	allResolvedDeferreds << Deferred::create() << Deferred::create() << Deferred::create();
	allResolvedDeferreds[0]->resolve("foo");
	allResolvedDeferreds[1]->resolve(17);
	allResolvedDeferreds[2]->resolve(true);
	//                            // deferreds            // expectedAllSignalCounts       // expectedAnySignalCounts
	QTest::newRow("all resolved") << allResolvedDeferreds << (QList<int>() << 1 << 0 << 0) << (QList<int>() << 1 << 0 << 0);

	QList<Deferred::Ptr> oneRejectedDeferreds;
	oneRejectedDeferreds << Deferred::create() << Deferred::create() << Deferred::create();
	oneRejectedDeferreds[0]->reject("foo");
	//                            // deferreds            // expectedAllSignalCounts       // expectedAnySignalCounts
	QTest::newRow("one rejected") << oneRejectedDeferreds << (QList<int>() << 0 << 1 << 0) << (QList<int>() << 0 << 0 << 0);

	QList<Deferred::Ptr> allRejectedDeferreds;
	allRejectedDeferreds << Deferred::create() << Deferred::create() << Deferred::create();
	allRejectedDeferreds[0]->reject("foo");
	allRejectedDeferreds[1]->reject(21);
	allRejectedDeferreds[2]->reject(false);
	//                            // deferreds            // expectedAllSignalCounts       // expectedAnySignalCounts
	QTest::newRow("all rejected") << allRejectedDeferreds << (QList<int>() << 0 << 1 << 0) << (QList<int>() << 0 << 1 << 0);
}

/*! \test Tests Promise::all() and Promise::any()
 * when created with already resolved promises.
 */
void PromiseTest::testAllAnySync()
{
	QFETCH(QList<Deferred::Ptr>, deferreds);
	QFETCH(QList<int>, expectedAllSignalCounts);
	QFETCH(QList<int>, expectedAnySignalCounts);

	QList<Promise::Ptr> promises;
	for (Deferred::Ptr deferred : deferreds)
		promises << Promise::create(deferred);
	
	Promise::Ptr allPromise = Promise::all(promises);
	Promise::Ptr anyPromise = Promise::any(promises);
	
	PromiseSpies allSpies(allPromise);
	PromiseSpies anySpies(anyPromise);
	
	QTRY_COMPARE(allSpies.resolved.count(), expectedAllSignalCounts[0]);
	QTRY_COMPARE(allSpies.rejected.count(), expectedAllSignalCounts[1]);
	QTRY_COMPARE(allSpies.notified.count(), expectedAllSignalCounts[2]);
	QTRY_COMPARE(anySpies.resolved.count(), expectedAnySignalCounts[0]);
	QTRY_COMPARE(anySpies.rejected.count(), expectedAnySignalCounts[1]);
	QTRY_COMPARE(anySpies.notified.count(), expectedAnySignalCounts[2]);

	// Avoid warnings
	for (Deferred::Ptr deferred : deferreds)
		if (deferred->state() == Deferred::Pending)
			deferred->resolve();
}

/*! \test Tests Promise::all() and Promise::any()
 * with initializer lists.
 */
void PromiseTest::testAllAnyInitializerList()
{
	Promise::Ptr firstPromise = Promise::createResolved(17);
	Promise::Ptr secondPromise = Promise::createResolved(4);

	Promise::Ptr allPromise = Promise::all({firstPromise, secondPromise});
	Promise::Ptr anyPromise = Promise::any({firstPromise, secondPromise});

	QTRY_COMPARE(allPromise->state(), Deferred::Resolved);
	QTRY_COMPARE(anyPromise->state(), Deferred::Resolved);
}

/*! \test Tests destruction of a Promise only.
 */
void PromiseTest::testPromiseDestruction()
{
	Deferred::Ptr deferred = Deferred::create();
	QVariantList callbackCalls;
	{
		Promise::Ptr promise = Promise::create(deferred);
		auto finalPromise = promise->always([&](const QVariant& data) {
			callbackCalls.push_back(data);
		});
	}

	QCOMPARE(callbackCalls.count(), 0);

	deferred->resolve("foo");

	/* Ensure that the callbacks are *NOT* called after the chain
	 * has been destructed.
	 */
	QTest::qWait(100);
	QCOMPARE(callbackCalls.count(), 0);
}

/*! \test Tests destruction of a complete Promise chain.
 */
void PromiseTest::testChainDestruction()
{
	Deferred::Ptr deferred = Deferred::create();
	QVariantList callbackCalls;
	{
		Promise::Ptr finalPromise;
		{
			Promise::Ptr originalPromise = Promise::create(deferred);

			finalPromise = originalPromise
			->then(nullptr, nullptr, nullptr)
			->then([&](const QVariant& data) {
				callbackCalls.push_back(data);
			}, [&](const QVariant& data) {
				callbackCalls.push_back(data);
			}, [&](const QVariant& data) {
				callbackCalls.push_back(data);
			});
		}

		// Allow potential callbacks to be called
		QTest::qWait(100);

		QVERIFY(callbackCalls.isEmpty());
	}

	// The chain should be *immediately* destroyed, so no qWait() here!
	QVERIFY(callbackCalls.isEmpty());

	deferred->resolve("foo");

	/* Ensure that the callbacks are *NOT* called after the chain
	 * has been destructed.
	 */
	QTest::qWait(100);
	QVERIFY(callbackCalls.isEmpty());
}

<<<<<<< HEAD
/*! Provides the data for the PromiseTest::testDelay() test.
 */
void PromiseTest::testDelay_data()
{
	QTest::addColumn<QString>("action");
	QTest::addColumn<int>("delay");

	//                                // action         // delay
	QTest::newRow("deferred resolve") << ACTION_RESOLVE << 0;
	QTest::newRow("deferred reject")  << ACTION_REJECT  << 0;
	QTest::newRow("delayed resolve")  << ACTION_RESOLVE << 100;
	QTest::newRow("delayed reject")   << ACTION_REJECT  << 100;
}

/*! \test Tests the Promise::delayedResolve() and Promise::delayedReject() methods.
 */
void PromiseTest::testDelay()
{
	QFETCH(QString, action);
	QFETCH(int, delay);

	Deferred::Ptr deferred = Deferred::create();
	Promise::Ptr promise = Promise::create(deferred);

	QVariant data = QVariant::fromValue(QString("foo bar"));
	auto finalPromise = promise->then([=](const QVariant&) {
		if (action == ACTION_RESOLVE)
			return Promise::delayedResolve(data, delay);
		else if (action == ACTION_REJECT)
			return Promise::delayedReject(data, delay);
		else
			return Promise::createRejected("Unexpected action");
	});

	int delayDelta = delay * 0.3;

	deferred->resolve("original data");

	QCOMPARE(finalPromise->state(), Deferred::Pending);

	QTest::qWait(delay - delayDelta + 1);

	if (delay > 0)
	{
		QCOMPARE(finalPromise->state(), Deferred::Pending);

		QTest::qWait(2 * delayDelta);
	}

	if (action == ACTION_RESOLVE)
		QCOMPARE(finalPromise->state(), Deferred::Resolved);
	else if (action == ACTION_REJECT)
		QCOMPARE(finalPromise->state(), Deferred::Rejected);
	else
		QFAIL("Unexpected action");
	QCOMPARE(finalPromise->data(), data);
=======
/*! \test Tests destruction of a parent Deferred while a ChildDeferred
 * is still holding a reference.
 * This is testing behavior of the library in case of defective usage.
 */
void PromiseTest::testParentDeferredDestruction()
{
	/* We need to dynamically allocate the Deferred::Ptr and
	 * explicitly leak it. This prevents that the QSharedPointer class
	 * tries to delete the Deferred object after we have deleted it
	 * because there still is a QSharedPointer holding a reference.
	 * This way, we can delete the Deferred object without having the
	 * test crash.
	 */
	Deferred::Ptr* deferred = new Deferred::Ptr(Deferred::create());

	ChildDeferred::Ptr childDeferred = ChildDeferred::create(*deferred);

	QCOMPARE(childDeferred->parents().size(), 1);

	(*deferred)->resolve(); // Avoid warning

	// This is buggy code which would lead to a crash in a real application
	delete deferred->data(); // THIS IS AN ERROR! DON'T DO THIS IN A REAL APPLICATION!

	QCOMPARE(childDeferred->parents().size(), 0);

	childDeferred->resolve(); // Avoid warning
>>>>>>> 4a19e178
}



}  // namespace Tests
}  // namespace QtPromise


QTEST_MAIN(QtPromise::Tests::PromiseTest)
#include "PromiseTest.moc"

<|MERGE_RESOLUTION|>--- conflicted
+++ resolved
@@ -57,12 +57,9 @@
 	void testAllAnyInitializerList();
 	void testPromiseDestruction();
 	void testChainDestruction();
-<<<<<<< HEAD
+	void testParentDeferredDestruction();
 	void testDelay_data();
 	void testDelay();
-=======
-	void testParentDeferredDestruction();
->>>>>>> 4a19e178
 
 private:
 	struct PromiseSpies
@@ -1117,7 +1114,35 @@
 	QVERIFY(callbackCalls.isEmpty());
 }
 
-<<<<<<< HEAD
+/*! \test Tests destruction of a parent Deferred while a ChildDeferred
+ * is still holding a reference.
+ * This is testing behavior of the library in case of defective usage.
+ */
+void PromiseTest::testParentDeferredDestruction()
+{
+	/* We need to dynamically allocate the Deferred::Ptr and
+	 * explicitly leak it. This prevents that the QSharedPointer class
+	 * tries to delete the Deferred object after we have deleted it
+	 * because there still is a QSharedPointer holding a reference.
+	 * This way, we can delete the Deferred object without having the
+	 * test crash.
+	 */
+	Deferred::Ptr* deferred = new Deferred::Ptr(Deferred::create());
+
+	ChildDeferred::Ptr childDeferred = ChildDeferred::create(*deferred);
+
+	QCOMPARE(childDeferred->parents().size(), 1);
+
+	(*deferred)->resolve(); // Avoid warning
+
+	// This is buggy code which would lead to a crash in a real application
+	delete deferred->data(); // THIS IS AN ERROR! DON'T DO THIS IN A REAL APPLICATION!
+
+	QCOMPARE(childDeferred->parents().size(), 0);
+
+	childDeferred->resolve(); // Avoid warning
+}
+
 /*! Provides the data for the PromiseTest::testDelay() test.
  */
 void PromiseTest::testDelay_data()
@@ -1174,35 +1199,6 @@
 	else
 		QFAIL("Unexpected action");
 	QCOMPARE(finalPromise->data(), data);
-=======
-/*! \test Tests destruction of a parent Deferred while a ChildDeferred
- * is still holding a reference.
- * This is testing behavior of the library in case of defective usage.
- */
-void PromiseTest::testParentDeferredDestruction()
-{
-	/* We need to dynamically allocate the Deferred::Ptr and
-	 * explicitly leak it. This prevents that the QSharedPointer class
-	 * tries to delete the Deferred object after we have deleted it
-	 * because there still is a QSharedPointer holding a reference.
-	 * This way, we can delete the Deferred object without having the
-	 * test crash.
-	 */
-	Deferred::Ptr* deferred = new Deferred::Ptr(Deferred::create());
-
-	ChildDeferred::Ptr childDeferred = ChildDeferred::create(*deferred);
-
-	QCOMPARE(childDeferred->parents().size(), 1);
-
-	(*deferred)->resolve(); // Avoid warning
-
-	// This is buggy code which would lead to a crash in a real application
-	delete deferred->data(); // THIS IS AN ERROR! DON'T DO THIS IN A REAL APPLICATION!
-
-	QCOMPARE(childDeferred->parents().size(), 0);
-
-	childDeferred->resolve(); // Avoid warning
->>>>>>> 4a19e178
 }
 
 
