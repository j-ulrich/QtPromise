
#include <QtTest>
#include <stdexcept>
#include <string>
#include "Promise.h"

Q_DECLARE_METATYPE(QList<QtPromise::Deferred::Ptr>)
Q_DECLARE_METATYPE(QList<int>)

namespace QtPromise
{
namespace Tests
{

const QString ACTION_RESOLVE = "resolve";
const QString ACTION_REJECT = "reject";
const QString ACTION_NOTIFY = "notify";

/*! Unit tests for the Promise class.
 *
 * \author jochen.ulrich
 */
class PromiseTest : public QObject
{
	Q_OBJECT

private Q_SLOTS:
	void testConstructor();
	void testConstructorWithResolvedDeferred();
	void testConstructorWithRejectedDeferred();
	void testCreateResolvedPromise();
	void testCreateRejectedPromise();
	void testResolve();
	void testReject();
	void testNotify();
	void testThenNullCallback_data();
	void testThenNullCallback();
	void testThenVoidCallback_data();
	void testThenVoidCallback();
	void testThenVariantCallback_data();
	void testThenVariantCallback();
	void testThenPromiseCallback_data();
	void testThenPromiseCallback();
	void testThenNotify();
	void testThenNotifyPromiseCallback_data();
	void testThenNotifyPromiseCallback();
	void testAlways_data();
	void testAlways();
	void testThreeLevelChain();
	void testAsyncChain();
	void testAll();
	void testAllReject();
	void testAny();
	void testAnyReject();
	void testAllAnySync_data();
	void testAllAnySync();
	void testAllAnyInitializerList();
<<<<<<< HEAD
	void testChainDestruction();
	void cleanup();
=======
>>>>>>> a63353ee

private:
	struct PromiseSpies
	{
		PromiseSpies(Promise::Ptr promise);

		QSignalSpy resolved;
		QSignalSpy rejected;
		QSignalSpy notified;
	};

	void callActionOnDeferred(Deferred::Ptr& deferred, const QString& action, const QVariant& data, int repetitions);

};


//####### Helper #######

PromiseTest::PromiseSpies::PromiseSpies(Promise::Ptr promise)
	: resolved(promise.data(), &Promise::resolved),
	  rejected(promise.data(), &Promise::rejected),
	  notified(promise.data(), &Promise::notified)
{
}

/*! Helper method which calls an action on a Deferred.
 *
 * \param deferred The Deferred on which the action should be executed.
 * \param action The action to be executed.
 * \param data The data to be passed to the action.
 * \param repetitions The number of times the action should be called.
 */
void PromiseTest::callActionOnDeferred(Deferred::Ptr& deferred, const QString& action, const QVariant& data, int repetitions)
{
	for (int i=0; i < repetitions; ++i)
	{
		if (action == ACTION_RESOLVE)
			deferred->resolve(data);
		else if (action == ACTION_REJECT)
			deferred->reject(data);
		else if (action == ACTION_NOTIFY)
			deferred->notify(data);
		else
			throw std::invalid_argument(std::string("Unknown action: ") + action.toStdString());
	}
}


//####### Tests #######

/*! \test Tests the Promise::create() method.
 */
void PromiseTest::testConstructor()
{
	Deferred::Ptr deferred = Deferred::create();
	Promise::Ptr promise = Promise::create(deferred);

	QCOMPARE(promise->state(), Deferred::Pending);
	QVERIFY(promise->data().isNull());
}

/*! \test Tests the Promise::create() method with
 * an already resolved Deferred.
 */
void PromiseTest::testConstructorWithResolvedDeferred()
{
	Deferred::Ptr deferred = Deferred::create();
	QString value("string");
	deferred->resolve(value);
	Promise::Ptr promise = Promise::create(deferred);

	PromiseSpies spies(promise);

	QCOMPARE(promise->state(), Deferred::Resolved);
	QCOMPARE(promise->data().toString(), value);

	QVERIFY(spies.resolved.wait());
	QCOMPARE(spies.resolved.count(), 1);
	QCOMPARE(spies.rejected.count(), 0);
	QCOMPARE(spies.notified.count(), 0);
}

/*! \test Tests the Promise::create() method with
 * an already rejected Deferred.
 */
void PromiseTest::testConstructorWithRejectedDeferred()
{
	Deferred::Ptr deferred = Deferred::create();
	QString value("string");
	deferred->reject(value);
	Promise::Ptr promise = Promise::create(deferred);

	PromiseSpies spies(promise);

	QCOMPARE(promise->state(), Deferred::Rejected);
	QCOMPARE(promise->data().toString(), value);

	QVERIFY(spies.rejected.wait());
	QCOMPARE(spies.resolved.count(), 0);
	QCOMPARE(spies.rejected.count(), 1);
	QCOMPARE(spies.notified.count(), 0);
}

/*! \test Tests the Promise::createResolved() method.
 */
void PromiseTest::testCreateResolvedPromise()
{
	QString myString = "String";
	Promise::Ptr promise = Promise::createResolved(myString);

	QCOMPARE(promise->state(), Deferred::Resolved);
	QCOMPARE(promise->data().toString(), myString);
}

/*! \test Tests the Promise::createRejected() method.
 */
void PromiseTest::testCreateRejectedPromise()
{
	QString myString = "String";
	Promise::Ptr promise = Promise::createRejected(myString);

	QCOMPARE(promise->state(), Deferred::Rejected);
	QCOMPARE(promise->data().toString(), myString);
}

/*! \test Tests resolving a Promise.
 */
void PromiseTest::testResolve()
{
	Deferred::Ptr deferred = Deferred::create();
	Promise::Ptr promise = Promise::create(deferred);

	PromiseSpies spies(promise);

	QString value("myString");
	deferred->resolve(value);

	QCOMPARE(promise->state(), Deferred::Resolved);
	QCOMPARE(promise->data().toString(), value);
	QCOMPARE(spies.resolved.count(), 1);
	QCOMPARE(spies.rejected.count(), 0);
	QCOMPARE(spies.notified.count(), 0);
	QCOMPARE(spies.resolved.first().first().toString(), value);
}

/*! \test Tests rejecting a Promise.
 */
void PromiseTest::testReject()
{
	Deferred::Ptr deferred = Deferred::create();
	Promise::Ptr promise = Promise::create(deferred);

	PromiseSpies spies(promise);

	QString value("myString");
	deferred->reject(value);

	QCOMPARE(promise->state(), Deferred::Rejected);
	QCOMPARE(promise->data().toString(), value);
	QCOMPARE(spies.resolved.count(), 0);
	QCOMPARE(spies.rejected.count(), 1);
	QCOMPARE(spies.notified.count(), 0);
	QCOMPARE(spies.rejected.first().first().toString(), value);
}

/*! \test Tests notifying a Promise.
 */
void PromiseTest::testNotify()
{
	Deferred::Ptr deferred = Deferred::create();
	Promise::Ptr promise = Promise::create(deferred);

	PromiseSpies spies(promise);

	QString firstValue("myString");
	deferred->notify(firstValue);

	QCOMPARE(promise->state(), Deferred::Pending);
	QVERIFY(promise->data().isNull());
	QCOMPARE(spies.resolved.count(), 0);
	QCOMPARE(spies.rejected.count(), 0);
	QCOMPARE(spies.notified.count(), 1);
	QCOMPARE(spies.notified.at(0).first().toString(), firstValue);

	int secondValue(7);
	deferred->notify(secondValue);

	QCOMPARE(promise->state(), Deferred::Pending);
	QVERIFY(promise->data().isNull());
	QCOMPARE(spies.resolved.count(), 0);
	QCOMPARE(spies.rejected.count(), 0);
	QCOMPARE(spies.notified.count(), 2);
	QCOMPARE(spies.notified.at(1).first().toInt(), secondValue);
}

/*! Provides the data for the testThenNullCallback() test.
 */
void PromiseTest::testThenNullCallback_data()
{
	QTest::addColumn<bool>("async");
	QTest::addColumn<QString>("action");
	QTest::addColumn<QVariant>("data");
	QTest::addColumn<Deferred::State>("expectedState");
	QTest::addColumn<QVariant>("expectedData");
	QTest::addColumn<QVariantList>("expectedResolvedCalls");
	QTest::addColumn<QVariantList>("expectedRejectedCalls");
	QTest::addColumn<QVariantList>("expectedNotifiedCalls");

	QVariant data("my string value");
	//                              // async // action         // data // expectedState      // expectedData // expectedResolvedCalls    // expectedRejectedCalls    // expectedNotifiedCalls
	QTest::newRow("sync resolve")  << false  << ACTION_RESOLVE << data << Deferred::Resolved << data         << (QVariantList() << data) << (QVariantList())         << (QVariantList());
	QTest::newRow("sync reject")   << false  << ACTION_REJECT  << data << Deferred::Rejected << data         << (QVariantList())         << (QVariantList() << data) << (QVariantList());
	QTest::newRow("sync notify")   << false  << ACTION_NOTIFY  << data << Deferred::Pending  << QVariant()   << (QVariantList())         << (QVariantList())         << (QVariantList());
	QTest::newRow("async resolve") << true   << ACTION_RESOLVE << data << Deferred::Resolved << data         << (QVariantList() << data) << (QVariantList())         << (QVariantList());
	QTest::newRow("async reject")  << true   << ACTION_REJECT  << data << Deferred::Rejected << data         << (QVariantList())         << (QVariantList() << data) << (QVariantList());
	QTest::newRow("async notify")  << true   << ACTION_NOTIFY  << data << Deferred::Pending  << QVariant()   << (QVariantList())         << (QVariantList())         << (QVariantList() << data << data);
}

/*! \test Tests the Promise::then() method with a \c nullptr as parameter.
 */
void PromiseTest::testThenNullCallback()
{
	QFETCH(bool, async);
	QFETCH(QString, action);
	QFETCH(QVariant, data);


	Deferred::Ptr deferred = Deferred::create();

	if (!async)
		callActionOnDeferred(deferred, action, data, 2);

	Promise::Ptr promise = Promise::create(deferred);

	QVariantList resolvedCalls;
	QVariantList rejectedCalls;
	QVariantList notifiedCalls;

	Promise::Ptr newPromise = promise->then(nullptr, nullptr, nullptr);
	Promise::Ptr spyPromise = newPromise->then([&resolvedCalls](const QVariant& value) {
		resolvedCalls.push_back(value);
	}, [&rejectedCalls](const QVariant& reason) {
		rejectedCalls.push_back(reason);
	}, [&notifiedCalls](const QVariant& progress) {
		notifiedCalls.push_back(progress);
	});

	if (async)
	{
		QCOMPARE(promise->state(), Deferred::Pending);
		QCOMPARE(newPromise->state(), Deferred::Pending);
		QCOMPARE(resolvedCalls.count(), 0);
		QCOMPARE(rejectedCalls.count(), 0);
		QCOMPARE(notifiedCalls.count(), 0);

		callActionOnDeferred(deferred, action, data, 2);
	}

	QTEST(promise->state(), "expectedState");
	QTEST(newPromise->state(), "expectedState");
	QTEST(promise->data(), "expectedData");
	QTEST(newPromise->data(), "expectedData");
	QTEST(resolvedCalls, "expectedResolvedCalls");
	QTEST(rejectedCalls, "expectedRejectedCalls");
	QTEST(notifiedCalls, "expectedNotifiedCalls");

	if (deferred->state() == Deferred::Pending)
		deferred->resolve();
}

/*! Provides the data for the testThenVoidCallback() test.
 */
void PromiseTest::testThenVoidCallback_data()
{
	QTest::addColumn<bool>("async");
	QTest::addColumn<QString>("action");
	QTest::addColumn<QVariant>("data");
	QTest::addColumn<Deferred::State>("expectedState");
	QTest::addColumn<QVariant>("expectedData");
	QTest::addColumn<QVariantList>("expectedResolvedCalls");
	QTest::addColumn<QVariantList>("expectedRejectedCalls");
	QTest::addColumn<QVariantList>("expectedNotifiedCalls");

	QVariant data("my string value");
	//                              // async // action         // data // expectedState      // expectedData // expectedResolvedCalls    // expectedRejectedCalls    // expectedNotifiedCalls
	QTest::newRow("sync resolve")  << false  << ACTION_RESOLVE << data << Deferred::Resolved << data         << (QVariantList() << data) << (QVariantList())         << (QVariantList());
	QTest::newRow("sync reject")   << false  << ACTION_REJECT  << data << Deferred::Rejected << data         << (QVariantList())         << (QVariantList() << data) << (QVariantList());
	QTest::newRow("sync notify")   << false  << ACTION_NOTIFY  << data << Deferred::Pending  << QVariant()   << (QVariantList())         << (QVariantList())         << (QVariantList());
	QTest::newRow("async resolve") << true   << ACTION_RESOLVE << data << Deferred::Resolved << data         << (QVariantList() << data) << (QVariantList())         << (QVariantList());
	QTest::newRow("async reject")  << true   << ACTION_REJECT  << data << Deferred::Rejected << data         << (QVariantList())         << (QVariantList() << data) << (QVariantList());
	QTest::newRow("async notify")  << true   << ACTION_NOTIFY  << data << Deferred::Pending  << QVariant()   << (QVariantList())         << (QVariantList())         << (QVariantList() << data << data);
}

/*! \test Tests the Promise::then() method with a callback returning void.
 */
void PromiseTest::testThenVoidCallback()
{
	QFETCH(bool, async);
	QFETCH(QString, action);
	QFETCH(QVariant, data);


	Deferred::Ptr deferred = Deferred::create();

	if (!async)
		callActionOnDeferred(deferred, action, data, 2);

	Promise::Ptr promise = Promise::create(deferred);

	QVariantList resolvedCalls;
	QVariantList rejectedCalls;
	QVariantList notifiedCalls;

	Promise::Ptr newPromise = promise->then([&resolvedCalls](const QVariant& value) {
		resolvedCalls.push_back(value);
	}, [&rejectedCalls](const QVariant& reason) {
		rejectedCalls.push_back(reason);
	}, [&notifiedCalls](const QVariant& progress) {
		notifiedCalls.push_back(progress);
	});

	QVariantList chainedNotifiedCalls;

<<<<<<< HEAD
	Promise::Ptr chainedNotifyPromise = newPromise->then(noop, noop, [&chainedNotifiedCalls] (const QVariant& progress) {
=======
	newPromise->then(nullptr, nullptr, [&chainedNotifiedCalls] (const QVariant& progress) {
>>>>>>> a63353ee
		chainedNotifiedCalls.push_back(progress);
	});

	if (async)
	{
		QCOMPARE(promise->state(), Deferred::Pending);
		QCOMPARE(newPromise->state(), Deferred::Pending);
		QCOMPARE(resolvedCalls.count(), 0);
		QCOMPARE(rejectedCalls.count(), 0);
		QCOMPARE(notifiedCalls.count(), 0);

		callActionOnDeferred(deferred, action, data, 2);
	}

	QTEST(promise->state(), "expectedState");
	QTEST(newPromise->state(), "expectedState");
	QTEST(promise->data(), "expectedData");
	QTEST(newPromise->data(), "expectedData");
	QTEST(resolvedCalls, "expectedResolvedCalls");
	QTEST(rejectedCalls, "expectedRejectedCalls");
	QTEST(notifiedCalls, "expectedNotifiedCalls");
	QTEST(chainedNotifiedCalls, "expectedNotifiedCalls");

	if (deferred->state() == Deferred::Pending)
		deferred->resolve(); // Avoid warning
}

/*! Provides the data for the testThenVariantCallback() test.
 */
void PromiseTest::testThenVariantCallback_data()
{
	QTest::addColumn<bool>("async");
	QTest::addColumn<QString>("action");
	QTest::addColumn<QVariant>("originalData");
	QTest::addColumn<QVariant>("chainedData");
	QTest::addColumn<Deferred::State>("expectedOriginalState");
	QTest::addColumn<QVariantList>("expectedOriginalNotifiedCalls");
	QTest::addColumn<Deferred::State>("expectedChainedState");
	QTest::addColumn<QVariant>("expectedChainedData");
	QTest::addColumn<QVariantList>("expectedResolvedCalls");
	QTest::addColumn<QVariantList>("expectedRejectedCalls");
	QTest::addColumn<QVariantList>("expectedNotifiedCalls");


	QVariant originalData(42);
	QVariant chainedData("my string value");
	//                             // async // action         // originalData // chainedData // expectedOriginalState // expectedOriginalNotifiedCalls                    // expectedChainedState // expectedChainedData // expectedResolvedCalls           // expectedRejectedCalls // expectedNotifiedCalls
	QTest::newRow("sync resolve")  << false << ACTION_RESOLVE << originalData << chainedData << Deferred::Resolved    << (QVariantList())                                 << Deferred::Resolved   << chainedData         << (QVariantList() << chainedData) << (QVariantList())      << (QVariantList());
	QTest::newRow("sync reject")   << false << ACTION_REJECT  << originalData << chainedData << Deferred::Rejected    << (QVariantList())                                 << Deferred::Resolved   << chainedData         << (QVariantList() << chainedData) << (QVariantList())      << (QVariantList());
	QTest::newRow("sync notify")   << false << ACTION_NOTIFY  << originalData << chainedData << Deferred::Pending     << (QVariantList())                                 << Deferred::Pending    << QVariant()          << (QVariantList())                << (QVariantList())      << (QVariantList());
	QTest::newRow("async resolve") << true  << ACTION_RESOLVE << originalData << chainedData << Deferred::Resolved    << (QVariantList())                                 << Deferred::Resolved   << chainedData         << (QVariantList() << chainedData) << (QVariantList())      << (QVariantList());
	QTest::newRow("async reject")  << true  << ACTION_REJECT  << originalData << chainedData << Deferred::Rejected    << (QVariantList())                                 << Deferred::Resolved   << chainedData         << (QVariantList() << chainedData) << (QVariantList())      << (QVariantList());
	QTest::newRow("async notify")  << true  << ACTION_NOTIFY  << originalData << chainedData << Deferred::Pending     << (QVariantList() << originalData << originalData) << Deferred::Pending    << QVariant()          << (QVariantList())                << (QVariantList())      << (QVariantList() << chainedData << chainedData);
}

/*! \test Tests the Promise::then() method with a callback returning QVariant.
 */
void PromiseTest::testThenVariantCallback()
{
	QFETCH(bool, async);
	QFETCH(QString, action);
	QFETCH(QVariant, originalData);
	QFETCH(QVariant, chainedData);


	Deferred::Ptr deferred = Deferred::create();

	if (!async)
		callActionOnDeferred(deferred, action, originalData, 2);

	Promise::Ptr promise = Promise::create(deferred);

	QVariantList originalNotifiedCalls;

	Promise::Ptr newPromise = promise->then([&](const QVariant&) -> QVariant {
		return chainedData;
	}, [&](const QVariant&) -> QVariant {
		return chainedData;
	}, [&](const QVariant& progress) -> QVariant {
		originalNotifiedCalls.push_back(progress);
		return chainedData;
	});

	QVariantList resolvedCalls;
	QVariantList rejectedCalls;
	QVariantList notifiedCalls;

	Promise::Ptr spyPromise = newPromise->then([&](const QVariant& value) {
		resolvedCalls.push_back(value);
	}, [&](const QVariant& reason) {
		rejectedCalls.push_back(reason);
	}, [&](const QVariant& progress) {
		notifiedCalls.push_back(progress);
	});

	if (async)
	{
		QCOMPARE(promise->state(), Deferred::Pending);
		QCOMPARE(newPromise->state(), Deferred::Pending);

		callActionOnDeferred(deferred, action, originalData, 2);
	}

	QTEST(promise->state(), "expectedOriginalState");
	QTEST(originalNotifiedCalls, "expectedOriginalNotifiedCalls");
	QTEST(newPromise->state(), "expectedChainedState");
	QTEST(newPromise->data(), "expectedChainedData");
	QTEST(resolvedCalls, "expectedResolvedCalls");
	QTEST(rejectedCalls, "expectedRejectedCalls");
	QTEST(notifiedCalls, "expectedNotifiedCalls");

	if (deferred->state() == Deferred::Pending)
		deferred->resolve(); // Avoid warning
}

/*! Provides the data for the testThenPromiseCallback() test.
 */
void PromiseTest::testThenPromiseCallback_data()
{
	QTest::addColumn<bool>("async");
	QTest::addColumn<QString>("action");
	QTest::addColumn<QString>("callbackAction");
	QTest::addColumn<QVariant>("callbackData");
	QTest::addColumn<Deferred::State>("expectedOriginalState");
	QTest::addColumn<Deferred::State>("expectedChainedState");
	QTest::addColumn<QVariant>("expectedChainedData");
	QTest::addColumn<QVariantList>("expectedResolvedCalls");
	QTest::addColumn<QVariantList>("expectedRejectedCalls");


	QVariant data("my string value");
	//                                        // async // action         // callbackAction      // callbackData // expectedOriginalState // expectedChainedState expectedChainedData // expectedResolvedCalls    // expectedRejectedCalls
	QTest::newRow("sync resolve -> reject")   << false << ACTION_RESOLVE << ACTION_REJECT       << data         << Deferred::Resolved    << Deferred::Rejected   << data             << (QVariantList())         << (QVariantList() << data);
	QTest::newRow("sync resolve -> resolve")  << false << ACTION_RESOLVE << ACTION_RESOLVE      << data         << Deferred::Resolved    << Deferred::Resolved   << data             << (QVariantList() << data) << (QVariantList());
	QTest::newRow("sync reject -> resolve")   << false << ACTION_REJECT  << ACTION_RESOLVE      << data         << Deferred::Rejected    << Deferred::Resolved   << data             << (QVariantList() << data) << (QVariantList());
	QTest::newRow("sync reject -> reject")    << false << ACTION_REJECT  << ACTION_REJECT       << data         << Deferred::Rejected    << Deferred::Rejected   << data             << (QVariantList())         << (QVariantList() << data);
	QTest::newRow("async resolve -> reject")  << true  << ACTION_RESOLVE << ACTION_REJECT       << data         << Deferred::Resolved    << Deferred::Rejected   << data             << (QVariantList())         << (QVariantList() << data);
	QTest::newRow("async resolve -> resolve") << true  << ACTION_RESOLVE << ACTION_RESOLVE      << data         << Deferred::Resolved    << Deferred::Resolved   << data             << (QVariantList() << data) << (QVariantList());
	QTest::newRow("async reject -> resolve")  << true  << ACTION_REJECT  << ACTION_RESOLVE      << data         << Deferred::Rejected    << Deferred::Resolved   << data             << (QVariantList() << data) << (QVariantList());
	QTest::newRow("async reject -> reject")   << true  << ACTION_REJECT  << ACTION_REJECT       << data         << Deferred::Rejected    << Deferred::Rejected   << data             << (QVariantList())         << (QVariantList() << data);
}

/*! \test Tests the Promise::then() method with a callback returning Promise::Ptr.
 */
void PromiseTest::testThenPromiseCallback()
{
	QFETCH(bool, async);
	QFETCH(QString, action);
	QFETCH(QString, callbackAction);
	QFETCH(QVariant, callbackData);


	Deferred::Ptr deferred = Deferred::create();
	QVariant deferredData("initial data");

	if (!async)
		callActionOnDeferred(deferred, action, deferredData, 1);

	Promise::Ptr promise = Promise::create(deferred);

	auto callback = [&](const QVariant&) -> Promise::Ptr {
		if (callbackAction == ACTION_RESOLVE)
			return Promise::createResolved(callbackData);
		else if (callbackAction == ACTION_REJECT)
			return Promise::createRejected(callbackData);
		else
		{
			QTest::qFail("Invalid callbackAction", __FILE__, __LINE__);
			return Promise::createRejected(QVariant());
		}
	};

	Promise::Ptr newPromise = promise->then(callback, callback);

	QVariantList resolvedCalls;
	QVariantList rejectedCalls;

	Promise::Ptr spyPromise = newPromise->then([&](const QVariant& value) {
		resolvedCalls.push_back(value);
	}, [&](const QVariant& reason) {
		rejectedCalls.push_back(reason);
	});

	if (async)
	{
		QCOMPARE(promise->state(), Deferred::Pending);
		QCOMPARE(newPromise->state(), Deferred::Pending);

		callActionOnDeferred(deferred, action, deferredData, 1);
	}

	QTEST(promise->state(), "expectedOriginalState");
	QTEST(newPromise->state(), "expectedChainedState");
	QTEST(newPromise->data(), "expectedChainedData");
	QTEST(resolvedCalls, "expectedResolvedCalls");
	QTEST(rejectedCalls, "expectedRejectedCalls");

	if (deferred->state() == Deferred::Pending)
		deferred->resolve(); // Avoid warning
}

/*! \test Tests notifying the promise returned by Promise::then().
 */
void PromiseTest::testThenNotify()
{
	// Setup test scenario
	Deferred::Ptr originalDeferred = Deferred::create();
	Deferred::Ptr resolveDeferred = Deferred::create();
	Deferred::Ptr notifyDeferred = Deferred::create();

	Promise::Ptr originalPromise = Promise::create(originalDeferred);

	Promise::Ptr chainedPromise = originalPromise
			->then([&](const QVariant& data) -> Promise::Ptr {
		return Promise::create(resolveDeferred);
	}, nullptr, [&](const QVariant& progress) -> Promise::Ptr {
		return Promise::create(notifyDeferred);
	});

	PromiseSpies spies(chainedPromise);

	// Run test sequence

	/* Notifying one of the callback Deferreds before the original
	 * Deferred should do nothing.
	 */
	resolveDeferred->notify();
	notifyDeferred->notify();

	QTRY_VERIFY(spies.notified.empty());

	// Notifying the original Deferred should "enable" the notifyDeferred.
	originalDeferred->notify(QVariant("first notify"));

	QTRY_VERIFY(spies.notified.empty());

	QVariant secondNotify{"second notify"};
	notifyDeferred->notify(secondNotify);

	QTRY_COMPARE(spies.notified.last().first(), secondNotify);

	QVariant thirdNotify{"third notify"};
	notifyDeferred->notify(thirdNotify);

	QTRY_COMPARE(spies.notified.last().first(), thirdNotify);
	spies.notified.clear();

	// The notifyDeferred is now in control of notifying.
	originalDeferred->notify(QVariant("fourth notify"));
	resolveDeferred->notify(QVariant{"fifth notify"});

	QTRY_VERIFY(spies.notified.empty());
	spies.notified.clear();

	// Resolve the original Deferred should "enable" the resolveDeferred.
	originalDeferred->resolve();

	QTRY_COMPARE(originalPromise->state(), Deferred::Resolved);
	QCOMPARE(chainedPromise->state(), Deferred::Pending);
	QVERIFY(spies.notified.empty());

	QVariant sixthNotify{"sixth notify"};
	resolveDeferred->notify(sixthNotify);

	QTRY_VERIFY(!spies.notified.empty());
	QCOMPARE(spies.notified.last().first(), sixthNotify);
	spies.notified.clear();

	// The resolveDeferred is now in control of notifying.
	originalDeferred->notify(QVariant("seventh notify"));
	notifyDeferred->notify(QVariant("eighth notify"));

	QTRY_VERIFY(spies.notified.empty());

	// Avoid warning
	notifyDeferred->resolve();
	resolveDeferred->resolve();
}

/*! Provides the data for the testThenNotifyPromiseCallback() test.
 */
void PromiseTest::testThenNotifyPromiseCallback_data()
{
	QTest::addColumn<QList<bool>>("resolveRejectSequence");
	QTest::addColumn<QVariantList>("notifyData");
	QTest::addColumn<QVariantList>("expectedNotifyCalls");

	QVariant notifyData{"notify"};
	QVariant notifyData2{"notify2"};

	QTest::newRow("resolve") << (QList<bool>{} << true)
	                         << (QVariantList{} << notifyData)
	                         << (QVariantList{} << notifyData);
	QTest::newRow("reject") << (QList<bool>{} << false)
	                        << (QVariantList{} << notifyData)
	                        << QVariantList();
	QTest::newRow("resolve, reject") << (QList<bool>{} << true << false)
	                                 << (QVariantList{} << notifyData << notifyData2)
	                                 << (QVariantList{} << notifyData);
	QTest::newRow("reject, resolve") << (QList<bool>{} << false << true)
	                                 << (QVariantList{} << notifyData << notifyData2)
	                                 << (QVariantList{} << notifyData2);
}

/*! \test Tests returning a resolved or rejected Promise from a notifyCallback of
 * Promise::then().
 */
void PromiseTest::testThenNotifyPromiseCallback()
{
	QFETCH(QList<bool>, resolveRejectSequence);
	QFETCH(QVariantList, notifyData);

	Deferred::Ptr deferred = Deferred::create();
	Promise::Ptr promise = Promise::create(deferred);

	QVariantList notifiedCalls;

	auto iResolveRejectSeq = QListIterator<bool>{resolveRejectSequence};
	auto iNotifyData = QListIterator<QVariant>{notifyData};
	Promise::Ptr resultPromise = promise->then(nullptr, nullptr,
	                                           [&](const QVariant& progress) -> Promise::Ptr {
		if (iResolveRejectSeq.next())
			return Promise::createResolved(iNotifyData.next());
		else
			return Promise::createRejected(iNotifyData.next());
	})
	->then(nullptr, nullptr, [&](const QVariant& progress) {
		notifiedCalls.push_back(progress);
	});

	callActionOnDeferred(deferred, ACTION_NOTIFY, QVariant{"dummy data"}, resolveRejectSequence.count());

	QTEST(notifiedCalls, "expectedNotifyCalls");

	// Avoid warning
	deferred->resolve();
}

/*! Provides the data for the testAlways() test.
 */
void PromiseTest::testAlways_data()
{
	QTest::addColumn<QString>("action");

	//                       // action
	QTest::newRow("resolve") << ACTION_RESOLVE;
	QTest::newRow("reject")  << ACTION_REJECT;
}

/*! \test Tests the Promise::always() method.
 */
void PromiseTest::testAlways()
{
	QFETCH(QString, action);

	Deferred::Ptr deferred = Deferred::create();
	Promise::Ptr promise = Promise::create(deferred);

	QVariantList callbackCalls;

	Promise::Ptr newPromise = promise->always([&](const QVariant& data) {
		callbackCalls.push_back(data);
	});

	QVariant originalData("initial data");
	callActionOnDeferred(deferred, action, originalData, 1);

	QVERIFY(promise->state() == newPromise->state());
	QCOMPARE(callbackCalls, QVariantList() << originalData);
}

/*! \test Tests if a Promise chain survives deletion of intermediate Promises.
 */
void PromiseTest::testThreeLevelChain()
{
	Deferred::Ptr deferred = Deferred::create();
	Promise::Ptr originalPromise = Promise::create(deferred);

	QVariantList callbackCalls;

	Promise::Ptr finalPromise = originalPromise->then([&](const QVariant& data) {
		callbackCalls.push_back(data);
	})->then([&](const QVariant& data) {
		callbackCalls.push_back(data);
	});

	QVariant data("my data");
	callActionOnDeferred(deferred, ACTION_RESOLVE, data, 1);
	QCOMPARE(callbackCalls, QVariantList() << data << data);
}

/*! \test Tests chaining multiple asynchronous operations.
 */
void PromiseTest::testAsyncChain()
{
	Deferred::Ptr deferred = Deferred::create();
	Deferred::Ptr transmitDeferred = Deferred::create();
	Promise::Ptr originalPromise = Promise::create(deferred);

	Promise::Ptr finalPromise = originalPromise
			->then([&](const QVariant&) -> Promise::Ptr {
		Deferred::Ptr secondDeferred = Deferred::create();
		QObject::connect(transmitDeferred.data(), &Deferred::resolved,
		                 secondDeferred.data(), &Deferred::resolve);
		return Promise::create(secondDeferred);
	});

	QVariant data("my data");
	callActionOnDeferred(deferred, ACTION_RESOLVE, data, 1);

	QTRY_COMPARE(finalPromise->state(), Deferred::Pending);

	QVariant secondData("second data");
	qDebug("Resolve transmitDeferred");
	callActionOnDeferred(transmitDeferred, ACTION_RESOLVE, secondData, 1);

	QTRY_COMPARE(finalPromise->state(), Deferred::Resolved);
	QTRY_COMPARE(finalPromise->data(), secondData);
}

/*! \test Tests resolving a combined Promise created with Promise::all().
 */
void PromiseTest::testAll()
{
	QList<Deferred::Ptr> deferreds;
	deferreds << Deferred::create() << Deferred::create() << Deferred::create();

	QList<Promise::Ptr> promises;
	for (Deferred::Ptr deferred : deferreds)
		promises << Promise::create(deferred);

	Promise::Ptr combinedPromise = Promise::all(promises);

	PromiseSpies spies(combinedPromise);

	QTRY_COMPARE(spies.resolved.count(), 0);
	QTRY_COMPARE(spies.rejected.count(), 0);
	QTRY_COMPARE(spies.notified.count(), 0);

	QList<QVariant> results;
	results << "My string" << 15 << QVariant::fromValue(QList<int>() << 7 << 13);

	deferreds[0]->resolve(results[0]);

	QTRY_COMPARE(spies.resolved.count(), 0);
	QTRY_COMPARE(spies.rejected.count(), 0);
	QTRY_COMPARE(spies.notified.count(), 0);

	deferreds[2]->resolve(results[2]);

	QTRY_COMPARE(spies.resolved.count(), 0);
	QTRY_COMPARE(spies.rejected.count(), 0);
	QTRY_COMPARE(spies.notified.count(), 0);

	deferreds[1]->resolve(results[1]);

	QTRY_COMPARE(spies.resolved.count(), 1);
	QTRY_COMPARE(spies.rejected.count(), 0);
	QTRY_COMPARE(spies.notified.count(), 0);
	QTRY_COMPARE(spies.resolved.first().first(), QVariant::fromValue(results));
}

/*! \test Tests rejecting a combined Promise created with Promise::all().
 */
void PromiseTest::testAllReject()
{
	QList<Deferred::Ptr> deferreds;
	deferreds << Deferred::create() << Deferred::create() << Deferred::create();

	QList<Promise::Ptr> promises;
	for (Deferred::Ptr deferred : deferreds)
		promises << Promise::create(deferred);

	Promise::Ptr combinedPromise = Promise::all(promises);

	PromiseSpies spies(combinedPromise);

	QTRY_COMPARE(spies.resolved.count(), 0);
	QTRY_COMPARE(spies.rejected.count(), 0);
	QTRY_COMPARE(spies.notified.count(), 0);

	QVariant rejectReason = "Error string";

	deferreds[0]->resolve(13);

	QTRY_COMPARE(spies.resolved.count(), 0);
	QTRY_COMPARE(spies.rejected.count(), 0);
	QTRY_COMPARE(spies.notified.count(), 0);

	deferreds[1]->reject(rejectReason);

	QTRY_COMPARE(spies.resolved.count(), 0);
	QTRY_COMPARE(spies.rejected.count(), 1);
	QTRY_COMPARE(spies.notified.count(), 0);
	QTRY_COMPARE(spies.rejected.first().first(), rejectReason);

	// Avoid warning
	deferreds[2]->resolve();
}

/*! \test Tests resolving a combined Promise created with Promise::any().
 */
void PromiseTest::testAny()
{
	QList<Deferred::Ptr> deferreds;
	deferreds << Deferred::create() << Deferred::create() << Deferred::create();

	QList<Promise::Ptr> promises;
	for (Deferred::Ptr deferred : deferreds)
		promises << Promise::create(deferred);

	Promise::Ptr combinedPromise = Promise::any(promises);

	PromiseSpies spies(combinedPromise);

	QTRY_COMPARE(spies.resolved.count(), 0);
	QTRY_COMPARE(spies.rejected.count(), 0);
	QTRY_COMPARE(spies.notified.count(), 0);

	QVariant rejectReason = "Error string";
	QVariant result = 13;

	deferreds[0]->reject(rejectReason);

	QTRY_COMPARE(spies.resolved.count(), 0);
	QTRY_COMPARE(spies.rejected.count(), 0);
	QTRY_COMPARE(spies.notified.count(), 0);

	deferreds[1]->resolve(result);

	QTRY_COMPARE(spies.resolved.count(), 1);
	QTRY_COMPARE(spies.rejected.count(), 0);
	QTRY_COMPARE(spies.notified.count(), 0);
	QTRY_COMPARE(spies.resolved.first().first(), QVariant::fromValue(result));

	// Avoid warning
	deferreds[2]->resolve();
}

/*! \test Tests rejecting a combined Promise created with Promise::any().
 */
void PromiseTest::testAnyReject()
{
	QList<Deferred::Ptr> deferreds;
	deferreds << Deferred::create() << Deferred::create() << Deferred::create();

	QList<Promise::Ptr> promises;
	for (Deferred::Ptr deferred : deferreds)
		promises << Promise::create(deferred);

	Promise::Ptr combinedPromise = Promise::any(promises);

	PromiseSpies spies(combinedPromise);

	QTRY_COMPARE(spies.resolved.count(), 0);
	QTRY_COMPARE(spies.rejected.count(), 0);
	QTRY_COMPARE(spies.notified.count(), 0);

	QList<QVariant> rejectReasons;
	rejectReasons << "My string" << 15 << QVariant::fromValue(QList<int>() << 7 << 13);

	deferreds[0]->reject(rejectReasons[0]);

	QTRY_COMPARE(spies.resolved.count(), 0);
	QTRY_COMPARE(spies.rejected.count(), 0);
	QTRY_COMPARE(spies.notified.count(), 0);

	deferreds[2]->reject(rejectReasons[2]);

	QTRY_COMPARE(spies.resolved.count(), 0);
	QTRY_COMPARE(spies.rejected.count(), 0);
	QTRY_COMPARE(spies.notified.count(), 0);

	deferreds[1]->reject(rejectReasons[1]);

	QTRY_COMPARE(spies.resolved.count(), 0);
	QTRY_COMPARE(spies.rejected.count(), 1);
	QTRY_COMPARE(spies.notified.count(), 0);
	QTRY_COMPARE(spies.rejected.first().first(), QVariant::fromValue(rejectReasons));
}

/*! Provides the data for the testAllAnySync() test.
 */
void PromiseTest::testAllAnySync_data()
{
	QTest::addColumn<QList<Deferred::Ptr>>("deferreds");
	QTest::addColumn<QList<int>>("expectedAllSignalCounts");
	QTest::addColumn<QList<int>>("expectedAnySignalCounts");

	QList<Deferred::Ptr> oneResolvedDeferreds;
	oneResolvedDeferreds << Deferred::create() << Deferred::create() << Deferred::create();
	oneResolvedDeferreds[0]->resolve("foo");
	//                            // deferreds            // expectedAllSignalCounts       // expectedAnySignalCounts
	QTest::newRow("one resolved") << oneResolvedDeferreds << (QList<int>() << 0 << 0 << 0) << (QList<int>() << 1 << 0 << 0);

	QList<Deferred::Ptr> allResolvedDeferreds;
	allResolvedDeferreds << Deferred::create() << Deferred::create() << Deferred::create();
	allResolvedDeferreds[0]->resolve("foo");
	allResolvedDeferreds[1]->resolve(17);
	allResolvedDeferreds[2]->resolve(true);
	//                            // deferreds            // expectedAllSignalCounts       // expectedAnySignalCounts
	QTest::newRow("all resolved") << allResolvedDeferreds << (QList<int>() << 1 << 0 << 0) << (QList<int>() << 1 << 0 << 0);

	QList<Deferred::Ptr> oneRejectedDeferreds;
	oneRejectedDeferreds << Deferred::create() << Deferred::create() << Deferred::create();
	oneRejectedDeferreds[0]->reject("foo");
	//                            // deferreds            // expectedAllSignalCounts       // expectedAnySignalCounts
	QTest::newRow("one rejected") << oneRejectedDeferreds << (QList<int>() << 0 << 1 << 0) << (QList<int>() << 0 << 0 << 0);

	QList<Deferred::Ptr> allRejectedDeferreds;
	allRejectedDeferreds << Deferred::create() << Deferred::create() << Deferred::create();
	allRejectedDeferreds[0]->reject("foo");
	allRejectedDeferreds[1]->reject(21);
	allRejectedDeferreds[2]->reject(false);
	//                            // deferreds            // expectedAllSignalCounts       // expectedAnySignalCounts
	QTest::newRow("all rejected") << allRejectedDeferreds << (QList<int>() << 0 << 1 << 0) << (QList<int>() << 0 << 1 << 0);
}

/*! \test Tests Promise::all() and Promise::any()
 * when created with already resolved promises.
 */
void PromiseTest::testAllAnySync()
{
	QFETCH(QList<Deferred::Ptr>, deferreds);
	QFETCH(QList<int>, expectedAllSignalCounts);
	QFETCH(QList<int>, expectedAnySignalCounts);

	QList<Promise::Ptr> promises;
	for (Deferred::Ptr deferred : deferreds)
		promises << Promise::create(deferred);
	
	Promise::Ptr allPromise = Promise::all(promises);
	Promise::Ptr anyPromise = Promise::any(promises);
	
	PromiseSpies allSpies(allPromise);
	PromiseSpies anySpies(anyPromise);
	
	QTRY_COMPARE(allSpies.resolved.count(), expectedAllSignalCounts[0]);
	QTRY_COMPARE(allSpies.rejected.count(), expectedAllSignalCounts[1]);
	QTRY_COMPARE(allSpies.notified.count(), expectedAllSignalCounts[2]);
	QTRY_COMPARE(anySpies.resolved.count(), expectedAnySignalCounts[0]);
	QTRY_COMPARE(anySpies.rejected.count(), expectedAnySignalCounts[1]);
	QTRY_COMPARE(anySpies.notified.count(), expectedAnySignalCounts[2]);

	// Avoid warnings
	for (Deferred::Ptr deferred : deferreds)
		if (deferred->state() == Deferred::Pending)
			deferred->resolve();
}

/*! \test Tests Promise::all() and Promise::any()
 * with initializer lists.
 */
void PromiseTest::testAllAnyInitializerList()
{
	Promise::Ptr firstPromise = Promise::createResolved(17);
	Promise::Ptr secondPromise = Promise::createResolved(4);

	Promise::Ptr allPromise = Promise::all({firstPromise, secondPromise});
	Promise::Ptr anyPromise = Promise::any({firstPromise, secondPromise});

	QTRY_COMPARE(allPromise->state(), Deferred::Resolved);
	QTRY_COMPARE(anyPromise->state(), Deferred::Resolved);
}

/*! \test Tests destruction of a Promise chain.
 */
void PromiseTest::testChainDestruction()
{
	QVariantList callbackCalls;
	{
		Promise::Ptr finalPromise;
		{
			Deferred::Ptr originalDeferred = Deferred::create();
			Promise::Ptr originalPromise = Promise::create(originalDeferred);

			finalPromise = originalPromise->then([&](const QVariant& data) {
				callbackCalls.push_back(data);
			}, [&](const QVariant& data) {
				callbackCalls.push_back(data);
			}, [&](const QVariant& data) {
				callbackCalls.push_back(data);
			});
		}

		// Allow potential callbacks to be called
		QTest::qWait(100);

		QVERIFY(callbackCalls.isEmpty());
	}

	// The chain should be *immediatelly* destroyed, so no qWait() here!

	QCOMPARE(callbackCalls.count(), 1);
	QVERIFY(callbackCalls.first().canConvert<DeferredDestroyed>());

}



}  // namespace Tests
}  // namespace QtPromise


QTEST_MAIN(QtPromise::Tests::PromiseTest)
#include "PromiseTest.moc"

<|MERGE_RESOLUTION|>--- conflicted
+++ resolved
@@ -55,11 +55,7 @@
 	void testAllAnySync_data();
 	void testAllAnySync();
 	void testAllAnyInitializerList();
-<<<<<<< HEAD
 	void testChainDestruction();
-	void cleanup();
-=======
->>>>>>> a63353ee
 
 private:
 	struct PromiseSpies
@@ -383,11 +379,7 @@
 
 	QVariantList chainedNotifiedCalls;
 
-<<<<<<< HEAD
-	Promise::Ptr chainedNotifyPromise = newPromise->then(noop, noop, [&chainedNotifiedCalls] (const QVariant& progress) {
-=======
-	newPromise->then(nullptr, nullptr, [&chainedNotifiedCalls] (const QVariant& progress) {
->>>>>>> a63353ee
+	Promise::Ptr chainedNotifyPromise = newPromise->then(nullptr, nullptr, [&chainedNotifiedCalls] (const QVariant& progress) {
 		chainedNotifiedCalls.push_back(progress);
 	});
 
