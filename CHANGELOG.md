# Changelog # {#changelog}

\brief The changelog of the QtPromise library.

This project adheres to [Semantic Versioning](http://semver.org/).

This changelog follows the [Keep a Changelog](http://keepachangelog.com) format.


---


## Unreleased ##
<<<<<<< HEAD
This release fundamentally changes the way object deletion is handled:
instead of using deferred deletion (`QObject::deleteLater()`), the objects are now
delete immediately when their last `QSharedPointer` is deleted.
This has proven necessary because with a deferred delete, a callback can still be invoked between
the destruction of one of its captured dependencies and its scheduled deletion.
=======

### Added ###
- Detection of "destruction in signal handler" in Deferred class.
Subclasses of Deferred should now use `Deferred::resolveAndEmit()` etc. to emit specialized
(overloaded) signals and should call `Deferred::checkDestructionInSignalHandler()` in their destructor.
>>>>>>> 60a40886

### Breaking Changes ###
- [!30] Improves passing of parameters.
This is a breaking change because the signature of Promise::all() and Promise::any() changed.
However, as long as you do not rely on the exact signature, the break will not affect you since it
is just changing call-by-value to call-by-reference.
- [!31] Switched from using `QObject::deleteLater()` to using "immediate" delete.

### Fixed ###
- [!32] Fixes Deferreds not being deleted properly.


---


## [1.2.0] - 2017-09-17 ##
Feature addition: PromiseSitter context objects

### Added ###
- [#9] Support for context objects in PromiseSitter
- Guide for handling object lifetime in capturing lambda expressions

### Changed ###
- Fixed unnecessary container copying/detaching


---


## [1.1.0] - 2017-08-28 ##
Feature addition: QFuture support

### Added ###
- [#6] Support for QFuture: FuturePromise and FutureDeferred
- [#7] Coverage report

### Changed ###
- Replaced Qt custom keywords (signals, slots, emit) with the corresponding preprocessor macros
  to be compatible with the "no_keywords" configuration.
- NetworkPromise now filters an unexpected 0/0 upload progress signal from QNetworkReply


---


## [1.0.0] - 2017-06-21 ##
Initial release.

### Added ###
- Basic Promise and Deferred functionality
- Combining promises using Promise::all() and Promise::any()
- Support for QNetworkReply: NetworkPromise and NetworkDeferred
- Documentation
- [#3] PromiseSitter: stores Promises to ensure attached actions are executed


---


[2.0.0]: https://gitlab.com/julrich/QtPromise/tags/2.0.0
[1.2.0]: https://gitlab.com/julrich/QtPromise/tags/1.2.0
[1.1.0]: https://gitlab.com/julrich/QtPromise/tags/1.1.0
[1.0.0]: https://gitlab.com/julrich/QtPromise/tags/1.0.0<|MERGE_RESOLUTION|>--- conflicted
+++ resolved
@@ -11,19 +11,16 @@
 
 
 ## Unreleased ##
-<<<<<<< HEAD
 This release fundamentally changes the way object deletion is handled:
 instead of using deferred deletion (`QObject::deleteLater()`), the objects are now
 delete immediately when their last `QSharedPointer` is deleted.
 This has proven necessary because with a deferred delete, a callback can still be invoked between
 the destruction of one of its captured dependencies and its scheduled deletion.
-=======
 
 ### Added ###
 - Detection of "destruction in signal handler" in Deferred class.
 Subclasses of Deferred should now use `Deferred::resolveAndEmit()` etc. to emit specialized
 (overloaded) signals and should call `Deferred::checkDestructionInSignalHandler()` in their destructor.
->>>>>>> 60a40886
 
 ### Breaking Changes ###
 - [!30] Improves passing of parameters.
