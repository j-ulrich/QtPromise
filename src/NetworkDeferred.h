--- conflicted
+++ resolved
@@ -160,25 +160,6 @@
 		 * constructed.
 		 */
 		Error() : code(QNetworkReply::NoError) {}
-<<<<<<< HEAD
-		/*! Creates an Error object for a given ReplyData object.
-		 *
-		 * \param replyData The ReplyData object representing the state
-		 * of the QNetworkReply at the time when the error occurred.
-		 */
-		Error(const ReplyData& replyData) : replyData(replyData)
-		{
-			if (replyData.qReply)
-			{
-				code = replyData.qReply->error();
-				message = replyData.qReply->errorString();
-			}
-			else
-			{
-				code = -1;
-			}
-
-		}
 
 		/*! Compares two Error objects for equality.
 		 *
@@ -192,10 +173,6 @@
 		{
 			return code == other.code && message == other.message && replyData == other.replyData;
 		}
-=======
-
-		bool operator==(const Error& other) const { return code == other.code && message == other.message; }
->>>>>>> 663aca7f
 	};
 
 	static Ptr create(QNetworkReply* reply);
