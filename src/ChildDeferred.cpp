--- conflicted
+++ resolved
@@ -32,7 +32,7 @@
 	 * and they are still pending.
 	 * This ChildDeferred itself will be rejected by the Deferred destructor.
 	 */
-	for (Deferred::Ptr parent : static_cast<const QList<Deferred::Ptr>>(m_parents))
+	for (Deferred::Ptr parent : const_cast<const QVector<Deferred::Ptr>&>(m_parents))
 		QObject::disconnect(parent.data(), 0, this, 0);
 }
 
@@ -43,15 +43,10 @@
 
 void ChildDeferred::setParents(const QVector<Deferred::Ptr>& parents, bool trackResults)
 {
-<<<<<<< HEAD
 	QMutexLocker locker(&m_lock);
 
-	for (Deferred::Ptr oldParent : m_parents)
+	for (Deferred::Ptr oldParent : const_cast<const QVector<Deferred::Ptr>&>(m_parents))
 		QObject::disconnect(oldParent.data(), 0 , this, 0);
-=======
-	for (Deferred::Ptr oldParent : const_cast<const QVector<Deferred::Ptr>&>(m_parents))
-		disconnect(oldParent.data(), 0 , this, 0);
->>>>>>> a63353ee
 
 	for (Deferred::Ptr parent : parents)
 		QObject::connect(parent.data(), &QObject::destroyed, this, &ChildDeferred::onParentDestroyed);
