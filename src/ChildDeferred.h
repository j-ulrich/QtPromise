/*! \file
 *
 * \date Created on: 21.02.2017
 * \author jochen.ulrich
 */

#ifndef QTPROMISE_CHILDDEFERRED_H_
#define QTPROMISE_CHILDDEFERRED_H_

#include "Deferred.h"
#include <QList>

namespace QtPromise
{

/*!
 * \cond INTERNAL
 */

/*!
 * \brief A Deferred holding a pointer to another (parent) Deferred.
 *
 * This class is used internally to realize the Promise chaining which is in fact
 * rather a Deferred chain:
 * when Promise::then() is called, a ChildDeferred is created which holds a QSharedPointer
 * to the original Promise's Deferred to prevent its destruction.
 *
 * \author jochen.ulrich
 */
class ChildDeferred : public Deferred
{
	Q_OBJECT

public:

	/*! Smart pointer to ChildDeferred. */
	typedef QSharedPointer<ChildDeferred> Ptr;

<<<<<<< HEAD
	/*! Creates a ChildDeferred which holds a pointer to a parent Deferred.
	 *
	 * \param parent The Deferred which acts as parent to this ChildDeferred.
	 * \return QSharedPointer to a new, pending ChildDeferred.
	 */
	static Ptr create(Deferred::Ptr parent);

protected:
	/*! Creates a pending ChildDeferred object holding a pointer to a parent Deferred.
	 *
	 * \param parent The Deferred which should exist as long as this ChildDeferred exists.
	 */
	ChildDeferred(Deferred::Ptr parent);
=======
	static Ptr create(Deferred::Ptr parent, bool trackResults = false);
	static Ptr create(QList<Deferred::Ptr> parents, bool trackResults = false);


signals:
	/*! Emitted when one of the parent Deferreds is resolved.
	 *
	 * @param value The result of the resolved Deferred.
	 *
	 * \sa Deferred::resolved()
	 */
	void parentResolved(const QVariant& value) const;
	/*! Emitted when all parent Deferreds are resolved.
	 *
	 * @param results List of the results of the Deferreds in
	 * the order of the Deferreds as provided to create().
	 */
	void parentsResolved(QList<QVariant> results) const;
	/*! Emitted when one of the parent Deferreds is rejected.
	 *
	 * @param reason The reason why the Deferred was rejected.
	 *
	 * \sa Deferred::rejected()
	 */
	void parentRejected(const QVariant& reason) const;
	/*! Emitted when all parent Deferreds are rejected.
	 *
	 * @param reasons List of the reasons why the Deferreds were
	 * rejected in the order of the Deferreds as provided to create().
	 */
	void parentsRejected(QList<QVariant> reasons) const;

protected:
	ChildDeferred(QList<Deferred::Ptr> parents, bool trackResults);
>>>>>>> d07c90ca

private slots:
	void onParentDestroyed(QObject* parent) const;
	void onParentResolved(const QVariant& value);
	void onParentRejected(const QVariant& reason);

private:
	mutable QMutex m_lock;
	QList<Deferred::Ptr> m_parents;
	int m_resolvedCount;
	int m_rejectedCount;
};

/*!
 * \endcond
 */

} /* namespace QtPromise */

#endif /* QTPROMISE_CHILDDEFERRED_H_ */<|MERGE_RESOLUTION|>--- conflicted
+++ resolved
@@ -36,21 +36,11 @@
 	/*! Smart pointer to ChildDeferred. */
 	typedef QSharedPointer<ChildDeferred> Ptr;
 
-<<<<<<< HEAD
 	/*! Creates a ChildDeferred which holds a pointer to a parent Deferred.
 	 *
 	 * \param parent The Deferred which acts as parent to this ChildDeferred.
 	 * \return QSharedPointer to a new, pending ChildDeferred.
 	 */
-	static Ptr create(Deferred::Ptr parent);
-
-protected:
-	/*! Creates a pending ChildDeferred object holding a pointer to a parent Deferred.
-	 *
-	 * \param parent The Deferred which should exist as long as this ChildDeferred exists.
-	 */
-	ChildDeferred(Deferred::Ptr parent);
-=======
 	static Ptr create(Deferred::Ptr parent, bool trackResults = false);
 	static Ptr create(QList<Deferred::Ptr> parents, bool trackResults = false);
 
@@ -84,8 +74,11 @@
 	void parentsRejected(QList<QVariant> reasons) const;
 
 protected:
+	/*! Creates a pending ChildDeferred object holding a pointer to a parent Deferred.
+	 *
+	 * \param parent The Deferred which should exist as long as this ChildDeferred exists.
+	 */
 	ChildDeferred(QList<Deferred::Ptr> parents, bool trackResults);
->>>>>>> d07c90ca
 
 private slots:
 	void onParentDestroyed(QObject* parent) const;
