--- conflicted
+++ resolved
@@ -158,18 +158,12 @@
 	 */
 	Deferred();
 
-<<<<<<< HEAD
-=======
 private:
 	void logInvalidActionMessage(const char* action) const;
-
->>>>>>> acd693a2
+	
 	mutable QReadWriteLock m_lock;
 	State m_state;
 	QVariant m_data;
-
-private:
-	void logInvalidActionMessage(const char* action) const;
 
 };
 
