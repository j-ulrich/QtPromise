/*! \file
 *
 * \date Created on: 17.02.2017
 * \author jochen.ulrich
 */

#ifndef QTPROMISE_DEFERRED_H_
#define QTPROMISE_DEFERRED_H_

#include <QObject>
#include <QVariant>
#include <QMutex>
#include <QException>
#include <QSharedPointer>


namespace QtPromise {

class Deferred;

#ifndef QT_NO_EXCEPTIONS

/*! \brief Exception indicating that a Deferred was destroyed while still pending.
 *
 * This exception is used to reject a Deferred when it is still pending when being destroyed.
 */
class DeferredDestroyed : public QException
{
public:
	/*! Constructs the exception without a Deferred. */
	DeferredDestroyed() : m_deferred(nullptr) {}
	/*! Constructs the exception and saves the Deferred for debugging purposes.
	 *
	 * \param deferred Pointer to the Deferred being destroyed.
	 */
	DeferredDestroyed(const Deferred* const deferred) : m_deferred(deferred) {}
	/*! Default destructor. */
	virtual ~DeferredDestroyed() {};

	/*! \return The pointer to the Deferred being destroyed.
	 * Can be a \c nullptr, depending on how the exception was constructed.
	 */
	const Deferred* const deferred() const { return m_deferred; }

private:
	const Deferred* const m_deferred;
};

#endif // QT_NO_EXCEPTIONS


/*! \brief Communicates the outcome of an asynchronous operation.
 *
 * The usage pattern of Deferred is:
 * - Create a new Deferred
 * - Prepare the asynchronous operation
 * - Configure that the Deferred is resolved or rejected when the
 * result of the asynchronous operation is available
 * - Possibly: configure that the Deferred is notified when the
 * asynchronous operation progresses
 * - Start the asynchronous operation
 * - Create a Promise for the Deferred and return it
 *
 * For example:
\code
using namespace QtPromise;

Deferred::Ptr deferred = Deferred::create();
MyAsyncObject* asyncObj = new MyAsyncObject(deferred.data()); // We use the Deferred as parent of
                                                              // asyncObj so we do not leak memory.
connect(asyncObj, &MyAsyncObject::success, deferred.data(), &Deferred::resolve);
connect(asyncObj, &MyAsyncObject::failure, deferred.data(), &Deferred::reject);
connect(asyncObj, &MyAsyncObject::progress, deferred.data(), &Deferred::notify);
asyncObj->start();
return Promise::create(deferred);
\endcode
 *
 * ## Subclassing ##
 * As a general rule when deriving from Deferred:
 * After construction, a Deferred must always be Pending.
 * The Deferred may only be resolved/rejected when explicitly requested by
 * the creator (i.e. calling resolve() or reject()) or when the control
 * returns to the event loop.\n
 * In other words: do not resolve/reject a Deferred directly in the constructor.
 * Instead use a QTimer::singleShot() with a \c 0 timeout to resolve/reject
 * the Deferred when the control returns to the event loop.
 *
 * When providing specialized resolved() / rejected() / notified() signals in subclasses
 * (see for example NetworkDeferred::resolved()), check if the return value of
 * resolve() / reject() / notify() is \c true before emitting those signals.
 *
 * \threadsafeClass
 * \author jochen.ulrich
 */
class Deferred : public QObject
{
	Q_OBJECT

public:
	/*! Smart pointer to Deferred. */
	typedef QSharedPointer<Deferred> Ptr;

	/*! Possible states of a Deferred or Promise. */
	enum State
	{
		Pending = 0, /*!< The outcome of the asynchronous operation has not
		              * been reported yet.
		              */
		Resolved = 1,//!< The asynchronous operation completed successfully.
		Rejected = -1//!< The asynchronous operation failed.
	};

	/*! Creates a pending Deferred object.
	 *
	 * \return QSharedPointer to a new, pending Deferred.
	 */
	static Ptr create();
	/*! Creates a resolved or rejected Deferred.
	 *
	 * This is a convenience method which creates a Deferred and directly
	 * resolves or rejects it with \p data according to \p state.
	 *
	 * \param state Defines whether the Deferred should resolved or rejected.
	 * Should be either Resolved or Rejected. Pending will be treated like Resolved.
	 * \param data The value or rejection reason used to resolve or reject
	 * the Deferred depending on \p state.
	 * \return A QSharedPointer to a new, resolved or rejected Deferred.
	 */
	static Ptr create(State state, const QVariant& data);
	/*! Destroys a Deferred.
	 *
	 * When the Deferred is still pending when being destroyed,
	 * it logs a warning using qDebug() and rejects the Deferred with either
	 * a DeferredDestroyed exception if exceptions are enabled or
	 * a QString if exceptions are disabled.
	 */
	virtual ~Deferred();

	/*! \return The current state of the Deferred. */
	Deferred::State state() const { QMutexLocker locker(&m_lock); return m_state; }
	/*! \return The current data of the Deferred.
	 * Depending on the state of the Deferred, this is either the resolve value,
	 * the rejection reason or an invalid QVariant when the Deferred is still pending.
	 */
	QVariant data() const { QMutexLocker locker(&m_lock); return m_data; }

signals:
	/*! Emitted when the asynchronous operation was successful.
	 *
	 * \param value The result of the asynchronous operation.
	 * The actual type of the value depends on the asynchronous operation
	 * and should be documented by the creator of the Deferred.
	 */
	void resolved(const QVariant& value) const;
	/*! Emitted when the asynchronous operation failed.
	 *
	 * \param reason Indication of the reason why the operation failed.
	 * The actual type of the value depends on the asynchronous operation
	 * and should be documented by the creator of the Deferred.
	 */
	void rejected(const QVariant& reason) const;
	/*! Emitted to notify about progress of the asynchronous operation.
	 *
	 * \param progress Information about the progress of the operation.
	 * The actual type of the progress depends on the asynchronous operation
	 * and should be documented by the creator of the Deferred.
	 */
	void notified(const QVariant& progress) const;

public slots:
<<<<<<< HEAD
	/*! Communicates success of the asynchronous operation.
	 *
	 * Call this slot when the asynchronous operation succeeded to submit
	 * the result to the promises.
	 * It is important to make the actual type of the value clear for the promises
	 * as QVariant::value() requires the exact type to be able to convert the value.
	 *
	 * \param value The result of the asynchronous operation.
	 * \return \c true if the Deferred has been set to \ref Resolved.
	 * \c false if the Deferred was not in the \ref Pending state.
	 */
	bool resolve(const QVariant& value = QVariant());
	/*! Communicates failure of the asynchronous operation.
	 *
	 * Call this slot when the asynchronous operation failed and provide a reason
	 * describing why the operation failed.
	 * \param reason An object indicating why the operation failed.
	 * \return \c true if the Deferred has been set to \ref Rejected.
	 * \c false if the Deferred was not in the \ref Pending state.
	 */
	bool reject(const QVariant& reason = QVariant());
	/*! Communicates progress of the asynchronous operation.
	 *
	 * Call this slot when you want to inform the promises about progress
	 * of the asynchronous operation.
	 * \param progress An object representing the progress of the operation.
	 * \return \c true if the Deferred has been notified.
	 * \c false if the Deferred was not in the \ref Pending state.
	 */
	bool notify(const QVariant& progress);
=======
	bool resolve(const QVariant& value = QVariant());
	bool reject(const QVariant& reason = QVariant());
	bool notify(const QVariant& progress = QVariant());
>>>>>>> 9360e635

protected:
	/*! Creates a pending Deferred object.
	 */
	Deferred();
	/*! Defines whether the Deferred logs a debug message when resolve() or
	 * reject() is called when the Deferred is already resolved/rejected.
	 *
	 * By default, the debug message is logged.
	 *
	 * @param logInvalidActionMessage If \c true, the message is logged.
	 * If \c false, no message is logged when resolve() / reject() is called
	 * multiple times.
	 */
	void setLogInvalidActionMessage(bool logInvalidActionMessage);

private:
	void logInvalidActionMessage(const char* action) const;
	
	mutable QMutex m_lock;
	State m_state;
	QVariant m_data;
	bool m_logInvalidActionMessage = true;
};

}  // namespace QtPromise

Q_DECLARE_METATYPE(QtPromise::DeferredDestroyed)
Q_DECLARE_METATYPE(QtPromise::Deferred::State)

/*! Returns the hash value for a Deferred smart pointer.
 * @param deferredPtr The QSharedPointer who's hash value should be returned.
 * @param seed The seed used for the calculation.
 * @return The hash value based on the address of the pointer.
 */
uint qHash(const QtPromise::Deferred::Ptr& deferredPtr, uint seed = 0);

#endif /* QTPROMISE_DEFERRED_H_ */<|MERGE_RESOLUTION|>--- conflicted
+++ resolved
@@ -168,7 +168,6 @@
 	void notified(const QVariant& progress) const;
 
 public slots:
-<<<<<<< HEAD
 	/*! Communicates success of the asynchronous operation.
 	 *
 	 * Call this slot when the asynchronous operation succeeded to submit
@@ -198,12 +197,7 @@
 	 * \return \c true if the Deferred has been notified.
 	 * \c false if the Deferred was not in the \ref Pending state.
 	 */
-	bool notify(const QVariant& progress);
-=======
-	bool resolve(const QVariant& value = QVariant());
-	bool reject(const QVariant& reason = QVariant());
 	bool notify(const QVariant& progress = QVariant());
->>>>>>> 9360e635
 
 protected:
 	/*! Creates a pending Deferred object.
