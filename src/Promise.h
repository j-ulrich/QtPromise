/*! \file
 *
 * \date Created on: 17.02.2017
 * \author jochen.ulrich
 */

#ifndef QTPROMISE_PROMISE_H_
#define QTPROMISE_PROMISE_H_

#include <QObject>
#include <QVariant>
#include <QSharedPointer>
#include <functional>
#include <type_traits>
#include "Deferred.h"
#include "ChildDeferred.h"

namespace QtPromise {


/*! "No operation" to be used in combination with Promise::then().
 *
 * This function simply does nothing.
 * It can be used as parameter to Promise::then() to "skip" parameters:
\code
myPromise.then(QtPromise::noop, [](const QVariant& reason) {
  // handle rejection
});
\endcode
 *
 * \param ignored As this function does nothing, this parameter is ignored as well.
 */
void noop(const QVariant& ignored);

/*! \brief Provides access to asynchronous data.
 *
 */
class Promise : public QObject
{
  Q_OBJECT

public:
  typedef QSharedPointer<Promise> Ptr;

  static Ptr create(Deferred::Ptr deferred);
  static Ptr createResolved(const QVariant& value);
  static Ptr createRejected(const QVariant& reason);
  template<typename PromiseContainer>
  static Ptr all(PromiseContainer promises) { return Promise::all_impl(promises); }
  template<typename ListType>
  static Ptr all(std::initializer_list<ListType> promises) { return Promise::all_impl(promises); }
  template<typename PromiseContainer>
  static Ptr any(PromiseContainer promises) { return Promise::any_impl(promises); }
  template<typename ListType>
  static Ptr any(std::initializer_list<ListType> promises) { return Promise::any_impl(promises); }

  virtual ~Promise() = default;

  Deferred::State state() const;
  QVariant data() const;

  template<typename ResolvedFunc, typename RejectedFunc = decltype(noop), typename NotifiedFunc = decltype(noop)>
  Ptr then(ResolvedFunc&& resolvedFunc, RejectedFunc&& rejectedFunc = noop, NotifiedFunc&& notifiedFunc = noop ) const;

  template <typename AlwaysFunc>
  Ptr always(AlwaysFunc&& alwaysFunc) const { return this->then(alwaysFunc, alwaysFunc); }

  typedef std::function<void(const QVariant&)> WrappedCallbackFunc;

signals:
  void resolved(const QVariant& value) const;
  void rejected(const QVariant& reason) const;
  void notified(const QVariant& progress) const;

protected:
  Promise(Deferred::Ptr deferred);
  Promise(Deferred::State state, const QVariant& data);

  Deferred::Ptr m_deferred;

private:
<<<<<<< HEAD
	template<typename VoidCallbackFunc>
	typename std::enable_if<std::is_same<typename std::result_of<VoidCallbackFunc(const QVariant&)>::type, void>::value, Promise::Ptr>::type
	callThenFunc(VoidCallbackFunc func) const;
	template<typename VariantCallbackFunc>
	typename std::enable_if<std::is_same<typename std::result_of<VariantCallbackFunc(const QVariant&)>::type, QVariant>::value, Promise::Ptr>::type
	callThenFunc(VariantCallbackFunc func) const;
	template<typename PromiseCallbackFunc>
	typename std::enable_if<std::is_same<typename std::result_of<PromiseCallbackFunc(const QVariant&)>::type, Promise::Ptr>::value, Promise::Ptr>::type
	callThenFunc(PromiseCallbackFunc func) const;

	template <typename VoidCallbackFunc>
	static
	typename std::enable_if<std::is_same<typename std::result_of<VoidCallbackFunc(const QVariant&)>::type, void>::value, WrappedCallbackFunc>::type
	createThenFuncWrapper(Deferred::Ptr newDeferred, VoidCallbackFunc func, Deferred::State state);
	template<typename VariantCallbackFunc>
	static
	typename std::enable_if<std::is_same<typename std::result_of<VariantCallbackFunc(const QVariant&)>::type, QVariant>::value, WrappedCallbackFunc>::type
	createThenFuncWrapper(Deferred::Ptr newDeferred, VariantCallbackFunc func, Deferred::State state);
	template<typename PromiseCallbackFunc>
	static
	typename std::enable_if<std::is_same<typename std::result_of<PromiseCallbackFunc(const QVariant&)>::type, Promise::Ptr>::value, WrappedCallbackFunc>::type
	createThenFuncWrapper(Deferred::Ptr newDeferred, PromiseCallbackFunc func, Deferred::State state);

	template <typename VoidCallbackFunc>
	static
	typename std::enable_if<std::is_same<typename std::result_of<VoidCallbackFunc(const QVariant&)>::type, void>::value, WrappedCallbackFunc>::type
	createNotifyFuncWrapper(Deferred::Ptr newDeferred, VoidCallbackFunc func);
	template<typename VariantCallbackFunc>
	static
	typename std::enable_if<std::is_same<typename std::result_of<VariantCallbackFunc(const QVariant&)>::type, QVariant>::value, WrappedCallbackFunc>::type
	createNotifyFuncWrapper(Deferred::Ptr newDeferred, VariantCallbackFunc func);
=======
  template<typename VoidCallbackFunc>
  typename std::enable_if<std::is_same<typename std::result_of<VoidCallbackFunc(const QVariant&)>::type, void>::value, Promise::Ptr>::type
  callThenFunc(VoidCallbackFunc func) const;
  template<typename VariantCallbackFunc>
  typename std::enable_if<std::is_same<typename std::result_of<VariantCallbackFunc(const QVariant&)>::type, QVariant>::value, Promise::Ptr>::type
  callThenFunc(VariantCallbackFunc func) const;
  template<typename PromiseCallbackFunc>
  typename std::enable_if<std::is_same<typename std::result_of<PromiseCallbackFunc(const QVariant&)>::type, Promise::Ptr>::value, Promise::Ptr>::type
  callThenFunc(PromiseCallbackFunc func) const;

  template <typename VoidCallbackFunc>
  typename std::enable_if<std::is_same<typename std::result_of<VoidCallbackFunc(const QVariant&)>::type, void>::value, WrappedCallbackFunc>::type
  createThenFuncWrapper(Deferred::Ptr newDeferred, VoidCallbackFunc func, Deferred::State state) const;
  template<typename VariantCallbackFunc>
  typename std::enable_if<std::is_same<typename std::result_of<VariantCallbackFunc(const QVariant&)>::type, QVariant>::value, WrappedCallbackFunc>::type
  createThenFuncWrapper(Deferred::Ptr newDeferred, VariantCallbackFunc func, Deferred::State state) const;
  template<typename PromiseCallbackFunc>
  typename std::enable_if<std::is_same<typename std::result_of<PromiseCallbackFunc(const QVariant&)>::type, Promise::Ptr>::value, WrappedCallbackFunc>::type
  createThenFuncWrapper(Deferred::Ptr newDeferred, PromiseCallbackFunc func, Deferred::State state) const;

  template <typename VoidCallbackFunc>
  typename std::enable_if<std::is_same<typename std::result_of<VoidCallbackFunc(const QVariant&)>::type, void>::value, WrappedCallbackFunc>::type
  createNotifyFuncWrapper(Deferred::Ptr newDeferred, VoidCallbackFunc func) const;
  template<typename VariantCallbackFunc>
  typename std::enable_if<std::is_same<typename std::result_of<VariantCallbackFunc(const QVariant&)>::type, QVariant>::value, WrappedCallbackFunc>::type
  createNotifyFuncWrapper(Deferred::Ptr newDeferred, VariantCallbackFunc func) const;

  template<typename PromiseContainer>
  static Ptr all_impl(PromiseContainer promises);
  template<typename PromiseContainer>
  static Ptr any_impl(PromiseContainer promises);
>>>>>>> 92351a81

};


//####### Template Method Implementation #######
/*!
 *
 * \param resolvedFunc
 * \param rejectedFunc
 * \return
 */
template<typename ResolvedFunc, typename RejectedFunc, typename NotifiedFunc>
Promise::Ptr Promise::then(ResolvedFunc&& resolvedFunc, RejectedFunc&& rejectedFunc, NotifiedFunc&& notifiedFunc) const
{
  switch(this->state())
  {
  case Deferred::Resolved:
    return callThenFunc(resolvedFunc);
  case Deferred::Rejected:
    return callThenFunc(rejectedFunc);
  case Deferred::Pending:
  default:
    Deferred::Ptr newDeferred = ChildDeferred::create(m_deferred).staticCast<Deferred>();
    connect(m_deferred.data(), &Deferred::resolved, createThenFuncWrapper(newDeferred, resolvedFunc, Deferred::Resolved));
    connect(m_deferred.data(), &Deferred::rejected, createThenFuncWrapper(newDeferred, rejectedFunc, Deferred::Rejected));
    connect(m_deferred.data(), &Deferred::notified, createNotifyFuncWrapper(newDeferred, notifiedFunc));
    return create(newDeferred);
  }
}

template<typename VoidCallbackFunc>
typename std::enable_if<std::is_same<typename std::result_of<VoidCallbackFunc(const QVariant&)>::type, void>::value, Promise::Ptr>::type
Promise::callThenFunc(VoidCallbackFunc func) const
{
  func(m_deferred->data());
  return create(m_deferred);
}

template<typename VariantCallbackFunc>
typename std::enable_if<std::is_same<typename std::result_of<VariantCallbackFunc(const QVariant&)>::type, QVariant>::value, Promise::Ptr>::type
Promise::callThenFunc(VariantCallbackFunc func) const
{
  QVariant newValue(func(m_deferred->data()));
  Deferred::Ptr newDeferred = Deferred::create();
  /* We always resolve the new deferred since returning a value from a RejectedFunc means
   * "the problem has been resolved".
   */
  newDeferred->resolve(newValue);
  return create(newDeferred);
}

template<typename PromiseCallbackFunc>
typename std::enable_if<std::is_same<typename std::result_of<PromiseCallbackFunc(const QVariant&)>::type, Promise::Ptr>::value, Promise::Ptr>::type
Promise::callThenFunc(PromiseCallbackFunc func) const
{
  return func(m_deferred->data());
}


template <typename VoidCallbackFunc>
typename std::enable_if<std::is_same<typename std::result_of<VoidCallbackFunc(const QVariant&)>::type, void>::value, Promise::WrappedCallbackFunc>::type
Promise::createThenFuncWrapper(Deferred::Ptr newDeferred, VoidCallbackFunc func, Deferred::State state)
{
<<<<<<< HEAD
	Q_ASSERT_X(state != Deferred::Pending, "Promise::createThenFuncWrapper()", "state must not be Pending (this is a bug in QtPromise)");
	if (state == Deferred::Resolved)
		return [newDeferred, func](const QVariant& data) {
			func(data);
			newDeferred->resolve(data);
		};
	else // state == Deferred::Rejected
		return [newDeferred, func](const QVariant& data) {
			func(data);
			newDeferred->reject(data);
		};
=======
  return [state, newDeferred, func](const QVariant& data) {
    func(data);
    if (state == Deferred::Resolved)
      newDeferred->resolve(data);
    else if (state == Deferred::Rejected)
      newDeferred->reject(data);
  };
>>>>>>> 92351a81
}

template<typename VariantCallbackFunc>
typename std::enable_if<std::is_same<typename std::result_of<VariantCallbackFunc(const QVariant&)>::type, QVariant>::value, Promise::WrappedCallbackFunc>::type
Promise::createThenFuncWrapper(Deferred::Ptr newDeferred, VariantCallbackFunc func, Deferred::State state)
{
  Q_UNUSED(state)
  return [newDeferred, func](const QVariant& data) {
    QVariant newValue = QVariant::fromValue(func(data));
    /* We always resolve the new deferred since returning a value from a RejectedFunc means
     * "the problem has been resolved".
     */
    newDeferred->resolve(newValue);
  };
}

template<typename PromiseCallbackFunc>
typename std::enable_if<std::is_same<typename std::result_of<PromiseCallbackFunc(const QVariant&)>::type, Promise::Ptr>::value, Promise::WrappedCallbackFunc>::type
Promise::createThenFuncWrapper(Deferred::Ptr newDeferred, PromiseCallbackFunc func, Deferred::State state)
{
  Q_UNUSED(state)
  return [newDeferred, func](const QVariant& data) {
    Promise::Ptr intermediatePromise = func(data);
    intermediatePromise->then([newDeferred](const QVariant& data) {newDeferred->resolve(data);},
        [newDeferred](const QVariant& data) {newDeferred->reject(data);});
  };
}

template <typename VoidCallbackFunc>
typename std::enable_if<std::is_same<typename std::result_of<VoidCallbackFunc(const QVariant&)>::type, void>::value, Promise::WrappedCallbackFunc>::type
Promise::createNotifyFuncWrapper(Deferred::Ptr newDeferred, VoidCallbackFunc func)
{
  return [newDeferred, func](const QVariant& data) {
    func(data);
  };
}

template<typename VariantCallbackFunc>
typename std::enable_if<std::is_same<typename std::result_of<VariantCallbackFunc(const QVariant&)>::type, QVariant>::value, Promise::WrappedCallbackFunc>::type
Promise::createNotifyFuncWrapper(Deferred::Ptr newDeferred, VariantCallbackFunc func)
{
  return [newDeferred, func](const QVariant& data) {
    newDeferred->notify(func(data));
  };
}

template<typename PromiseContainer>
Promise::Ptr Promise::all_impl(PromiseContainer promises)
{
  QList<Deferred::Ptr> deferreds;
  for (Promise::Ptr promise : promises)
    deferreds.append(promise->m_deferred);
  ChildDeferred::Ptr combinedDeferred = ChildDeferred::create(deferreds, true);

  QObject::connect(combinedDeferred.data(), &ChildDeferred::parentsResolved, combinedDeferred.data(), &Deferred::resolve);
  QObject::connect(combinedDeferred.data(), &ChildDeferred::parentRejected, combinedDeferred.data(), &Deferred::reject);

  return create(combinedDeferred);
}

template<typename PromiseContainer>
Promise::Ptr Promise::any_impl(PromiseContainer promises)
{
  QList<Deferred::Ptr> deferreds;
  for (Promise::Ptr promise : promises)
    deferreds.append(promise->m_deferred);
  ChildDeferred::Ptr combinedDeferred = ChildDeferred::create(deferreds, true);

  QObject::connect(combinedDeferred.data(), &ChildDeferred::parentResolved, combinedDeferred.data(), &Deferred::resolve);
  QObject::connect(combinedDeferred.data(), &ChildDeferred::parentsRejected, combinedDeferred.data(), &Deferred::reject);

  return create(combinedDeferred);
}


}  // namespace QtPromise

/*! Returns the hash value for a Promise smart pointer.
 * @param deferredPtr The QSharedPointer who's hash value should be returned.
 * @param seed The seed used for the calculation.
 * @return The hash value based on the address of the pointer.
 */
uint qHash(const QtPromise::Promise::Ptr& promisePtr, uint seed = 0);

#endif /* QTPROMISE_PROMISE_H_ */<|MERGE_RESOLUTION|>--- conflicted
+++ resolved
@@ -37,49 +37,48 @@
  */
 class Promise : public QObject
 {
-  Q_OBJECT
+	Q_OBJECT
 
 public:
-  typedef QSharedPointer<Promise> Ptr;
-
-  static Ptr create(Deferred::Ptr deferred);
-  static Ptr createResolved(const QVariant& value);
-  static Ptr createRejected(const QVariant& reason);
-  template<typename PromiseContainer>
-  static Ptr all(PromiseContainer promises) { return Promise::all_impl(promises); }
-  template<typename ListType>
-  static Ptr all(std::initializer_list<ListType> promises) { return Promise::all_impl(promises); }
-  template<typename PromiseContainer>
-  static Ptr any(PromiseContainer promises) { return Promise::any_impl(promises); }
-  template<typename ListType>
-  static Ptr any(std::initializer_list<ListType> promises) { return Promise::any_impl(promises); }
-
-  virtual ~Promise() = default;
-
-  Deferred::State state() const;
-  QVariant data() const;
-
-  template<typename ResolvedFunc, typename RejectedFunc = decltype(noop), typename NotifiedFunc = decltype(noop)>
-  Ptr then(ResolvedFunc&& resolvedFunc, RejectedFunc&& rejectedFunc = noop, NotifiedFunc&& notifiedFunc = noop ) const;
-
-  template <typename AlwaysFunc>
-  Ptr always(AlwaysFunc&& alwaysFunc) const { return this->then(alwaysFunc, alwaysFunc); }
-
-  typedef std::function<void(const QVariant&)> WrappedCallbackFunc;
-
-signals:
-  void resolved(const QVariant& value) const;
-  void rejected(const QVariant& reason) const;
-  void notified(const QVariant& progress) const;
+	typedef QSharedPointer<Promise> Ptr;
+
+	static Ptr create(Deferred::Ptr deferred);
+	static Ptr createResolved(const QVariant& value);
+	static Ptr createRejected(const QVariant& reason);
+	template<typename PromiseContainer>
+	static Ptr all(PromiseContainer promises) { return Promise::all_impl(promises); }
+	template<typename ListType>
+	static Ptr all(std::initializer_list<ListType> promises) { return Promise::all_impl(promises); }
+	template<typename PromiseContainer>
+	static Ptr any(PromiseContainer promises) { return Promise::any_impl(promises); }
+	template<typename ListType>
+	static Ptr any(std::initializer_list<ListType> promises) { return Promise::any_impl(promises); }
+
+	virtual ~Promise() = default;
+
+	Deferred::State state() const;
+	QVariant data() const;
+
+	template<typename ResolvedFunc, typename RejectedFunc = decltype(noop), typename NotifiedFunc = decltype(noop)>
+	Ptr then(ResolvedFunc&& resolvedFunc, RejectedFunc&& rejectedFunc = noop, NotifiedFunc&& notifiedFunc = noop ) const;
+
+	template <typename AlwaysFunc>
+	Ptr always(AlwaysFunc&& alwaysFunc) const { return this->then(alwaysFunc, alwaysFunc); }
+
+	typedef std::function<void(const QVariant&)> WrappedCallbackFunc;
+
+	signals:
+	void resolved(const QVariant& value) const;
+	void rejected(const QVariant& reason) const;
+	void notified(const QVariant& progress) const;
 
 protected:
-  Promise(Deferred::Ptr deferred);
-  Promise(Deferred::State state, const QVariant& data);
-
-  Deferred::Ptr m_deferred;
+	Promise(Deferred::Ptr deferred);
+	Promise(Deferred::State state, const QVariant& data);
+
+	Deferred::Ptr m_deferred;
 
 private:
-<<<<<<< HEAD
 	template<typename VoidCallbackFunc>
 	typename std::enable_if<std::is_same<typename std::result_of<VoidCallbackFunc(const QVariant&)>::type, void>::value, Promise::Ptr>::type
 	callThenFunc(VoidCallbackFunc func) const;
@@ -111,39 +110,12 @@
 	static
 	typename std::enable_if<std::is_same<typename std::result_of<VariantCallbackFunc(const QVariant&)>::type, QVariant>::value, WrappedCallbackFunc>::type
 	createNotifyFuncWrapper(Deferred::Ptr newDeferred, VariantCallbackFunc func);
-=======
-  template<typename VoidCallbackFunc>
-  typename std::enable_if<std::is_same<typename std::result_of<VoidCallbackFunc(const QVariant&)>::type, void>::value, Promise::Ptr>::type
-  callThenFunc(VoidCallbackFunc func) const;
-  template<typename VariantCallbackFunc>
-  typename std::enable_if<std::is_same<typename std::result_of<VariantCallbackFunc(const QVariant&)>::type, QVariant>::value, Promise::Ptr>::type
-  callThenFunc(VariantCallbackFunc func) const;
-  template<typename PromiseCallbackFunc>
-  typename std::enable_if<std::is_same<typename std::result_of<PromiseCallbackFunc(const QVariant&)>::type, Promise::Ptr>::value, Promise::Ptr>::type
-  callThenFunc(PromiseCallbackFunc func) const;
-
-  template <typename VoidCallbackFunc>
-  typename std::enable_if<std::is_same<typename std::result_of<VoidCallbackFunc(const QVariant&)>::type, void>::value, WrappedCallbackFunc>::type
-  createThenFuncWrapper(Deferred::Ptr newDeferred, VoidCallbackFunc func, Deferred::State state) const;
-  template<typename VariantCallbackFunc>
-  typename std::enable_if<std::is_same<typename std::result_of<VariantCallbackFunc(const QVariant&)>::type, QVariant>::value, WrappedCallbackFunc>::type
-  createThenFuncWrapper(Deferred::Ptr newDeferred, VariantCallbackFunc func, Deferred::State state) const;
-  template<typename PromiseCallbackFunc>
-  typename std::enable_if<std::is_same<typename std::result_of<PromiseCallbackFunc(const QVariant&)>::type, Promise::Ptr>::value, WrappedCallbackFunc>::type
-  createThenFuncWrapper(Deferred::Ptr newDeferred, PromiseCallbackFunc func, Deferred::State state) const;
-
-  template <typename VoidCallbackFunc>
-  typename std::enable_if<std::is_same<typename std::result_of<VoidCallbackFunc(const QVariant&)>::type, void>::value, WrappedCallbackFunc>::type
-  createNotifyFuncWrapper(Deferred::Ptr newDeferred, VoidCallbackFunc func) const;
-  template<typename VariantCallbackFunc>
-  typename std::enable_if<std::is_same<typename std::result_of<VariantCallbackFunc(const QVariant&)>::type, QVariant>::value, WrappedCallbackFunc>::type
-  createNotifyFuncWrapper(Deferred::Ptr newDeferred, VariantCallbackFunc func) const;
-
-  template<typename PromiseContainer>
-  static Ptr all_impl(PromiseContainer promises);
-  template<typename PromiseContainer>
-  static Ptr any_impl(PromiseContainer promises);
->>>>>>> 92351a81
+
+	template<typename PromiseContainer>
+	static Ptr all_impl(PromiseContainer promises);
+	template<typename PromiseContainer>
+	static Ptr any_impl(PromiseContainer promises);
+
 
 };
 
@@ -158,48 +130,48 @@
 template<typename ResolvedFunc, typename RejectedFunc, typename NotifiedFunc>
 Promise::Ptr Promise::then(ResolvedFunc&& resolvedFunc, RejectedFunc&& rejectedFunc, NotifiedFunc&& notifiedFunc) const
 {
-  switch(this->state())
-  {
-  case Deferred::Resolved:
-    return callThenFunc(resolvedFunc);
-  case Deferred::Rejected:
-    return callThenFunc(rejectedFunc);
-  case Deferred::Pending:
-  default:
-    Deferred::Ptr newDeferred = ChildDeferred::create(m_deferred).staticCast<Deferred>();
-    connect(m_deferred.data(), &Deferred::resolved, createThenFuncWrapper(newDeferred, resolvedFunc, Deferred::Resolved));
-    connect(m_deferred.data(), &Deferred::rejected, createThenFuncWrapper(newDeferred, rejectedFunc, Deferred::Rejected));
-    connect(m_deferred.data(), &Deferred::notified, createNotifyFuncWrapper(newDeferred, notifiedFunc));
-    return create(newDeferred);
-  }
+	switch(this->state())
+	{
+	case Deferred::Resolved:
+		return callThenFunc(resolvedFunc);
+	case Deferred::Rejected:
+		return callThenFunc(rejectedFunc);
+	case Deferred::Pending:
+	default:
+		Deferred::Ptr newDeferred = ChildDeferred::create(m_deferred).staticCast<Deferred>();
+		connect(m_deferred.data(), &Deferred::resolved, createThenFuncWrapper(newDeferred, resolvedFunc, Deferred::Resolved));
+		connect(m_deferred.data(), &Deferred::rejected, createThenFuncWrapper(newDeferred, rejectedFunc, Deferred::Rejected));
+		connect(m_deferred.data(), &Deferred::notified, createNotifyFuncWrapper(newDeferred, notifiedFunc));
+		return create(newDeferred);
+	}
 }
 
 template<typename VoidCallbackFunc>
 typename std::enable_if<std::is_same<typename std::result_of<VoidCallbackFunc(const QVariant&)>::type, void>::value, Promise::Ptr>::type
 Promise::callThenFunc(VoidCallbackFunc func) const
 {
-  func(m_deferred->data());
-  return create(m_deferred);
+	func(m_deferred->data());
+	return create(m_deferred);
 }
 
 template<typename VariantCallbackFunc>
 typename std::enable_if<std::is_same<typename std::result_of<VariantCallbackFunc(const QVariant&)>::type, QVariant>::value, Promise::Ptr>::type
 Promise::callThenFunc(VariantCallbackFunc func) const
 {
-  QVariant newValue(func(m_deferred->data()));
-  Deferred::Ptr newDeferred = Deferred::create();
-  /* We always resolve the new deferred since returning a value from a RejectedFunc means
-   * "the problem has been resolved".
-   */
-  newDeferred->resolve(newValue);
-  return create(newDeferred);
+	QVariant newValue(func(m_deferred->data()));
+	Deferred::Ptr newDeferred = Deferred::create();
+	/* We always resolve the new deferred since returning a value from a RejectedFunc means
+	 * "the problem has been resolved".
+	 */
+	newDeferred->resolve(newValue);
+	return create(newDeferred);
 }
 
 template<typename PromiseCallbackFunc>
 typename std::enable_if<std::is_same<typename std::result_of<PromiseCallbackFunc(const QVariant&)>::type, Promise::Ptr>::value, Promise::Ptr>::type
 Promise::callThenFunc(PromiseCallbackFunc func) const
 {
-  return func(m_deferred->data());
+	return func(m_deferred->data());
 }
 
 
@@ -207,99 +179,89 @@
 typename std::enable_if<std::is_same<typename std::result_of<VoidCallbackFunc(const QVariant&)>::type, void>::value, Promise::WrappedCallbackFunc>::type
 Promise::createThenFuncWrapper(Deferred::Ptr newDeferred, VoidCallbackFunc func, Deferred::State state)
 {
-<<<<<<< HEAD
 	Q_ASSERT_X(state != Deferred::Pending, "Promise::createThenFuncWrapper()", "state must not be Pending (this is a bug in QtPromise)");
 	if (state == Deferred::Resolved)
 		return [newDeferred, func](const QVariant& data) {
-			func(data);
-			newDeferred->resolve(data);
-		};
+		func(data);
+		newDeferred->resolve(data);
+	};
 	else // state == Deferred::Rejected
 		return [newDeferred, func](const QVariant& data) {
-			func(data);
-			newDeferred->reject(data);
-		};
-=======
-  return [state, newDeferred, func](const QVariant& data) {
-    func(data);
-    if (state == Deferred::Resolved)
-      newDeferred->resolve(data);
-    else if (state == Deferred::Rejected)
-      newDeferred->reject(data);
-  };
->>>>>>> 92351a81
+		func(data);
+		newDeferred->reject(data);
+	};
 }
 
 template<typename VariantCallbackFunc>
 typename std::enable_if<std::is_same<typename std::result_of<VariantCallbackFunc(const QVariant&)>::type, QVariant>::value, Promise::WrappedCallbackFunc>::type
 Promise::createThenFuncWrapper(Deferred::Ptr newDeferred, VariantCallbackFunc func, Deferred::State state)
 {
-  Q_UNUSED(state)
-  return [newDeferred, func](const QVariant& data) {
-    QVariant newValue = QVariant::fromValue(func(data));
-    /* We always resolve the new deferred since returning a value from a RejectedFunc means
-     * "the problem has been resolved".
-     */
-    newDeferred->resolve(newValue);
-  };
+	Q_UNUSED(state)
+	return [newDeferred, func](const QVariant& data) {
+		QVariant newValue = QVariant::fromValue(func(data));
+		/* We always resolve the new deferred since returning a value from a RejectedFunc means
+		 * "the problem has been resolved".
+		 */
+		newDeferred->resolve(newValue);
+	};
 }
 
 template<typename PromiseCallbackFunc>
 typename std::enable_if<std::is_same<typename std::result_of<PromiseCallbackFunc(const QVariant&)>::type, Promise::Ptr>::value, Promise::WrappedCallbackFunc>::type
 Promise::createThenFuncWrapper(Deferred::Ptr newDeferred, PromiseCallbackFunc func, Deferred::State state)
 {
-  Q_UNUSED(state)
-  return [newDeferred, func](const QVariant& data) {
-    Promise::Ptr intermediatePromise = func(data);
-    intermediatePromise->then([newDeferred](const QVariant& data) {newDeferred->resolve(data);},
-        [newDeferred](const QVariant& data) {newDeferred->reject(data);});
-  };
+	Q_UNUSED(state)
+	return [newDeferred, func](const QVariant& data) {
+		Promise::Ptr intermediatePromise = func(data);
+		intermediatePromise->then([newDeferred](const QVariant& data) {newDeferred->resolve(data);},
+		                          [newDeferred](const QVariant& data) {newDeferred->reject(data);});
+	};
 }
 
 template <typename VoidCallbackFunc>
 typename std::enable_if<std::is_same<typename std::result_of<VoidCallbackFunc(const QVariant&)>::type, void>::value, Promise::WrappedCallbackFunc>::type
 Promise::createNotifyFuncWrapper(Deferred::Ptr newDeferred, VoidCallbackFunc func)
 {
-  return [newDeferred, func](const QVariant& data) {
-    func(data);
-  };
+	return [newDeferred, func](const QVariant& data) {
+		func(data);
+	};
 }
 
 template<typename VariantCallbackFunc>
 typename std::enable_if<std::is_same<typename std::result_of<VariantCallbackFunc(const QVariant&)>::type, QVariant>::value, Promise::WrappedCallbackFunc>::type
 Promise::createNotifyFuncWrapper(Deferred::Ptr newDeferred, VariantCallbackFunc func)
 {
-  return [newDeferred, func](const QVariant& data) {
-    newDeferred->notify(func(data));
-  };
+	return [newDeferred, func](const QVariant& data) {
+		newDeferred->notify(func(data));
+	};
 }
 
 template<typename PromiseContainer>
 Promise::Ptr Promise::all_impl(PromiseContainer promises)
 {
-  QList<Deferred::Ptr> deferreds;
-  for (Promise::Ptr promise : promises)
-    deferreds.append(promise->m_deferred);
-  ChildDeferred::Ptr combinedDeferred = ChildDeferred::create(deferreds, true);
-
-  QObject::connect(combinedDeferred.data(), &ChildDeferred::parentsResolved, combinedDeferred.data(), &Deferred::resolve);
-  QObject::connect(combinedDeferred.data(), &ChildDeferred::parentRejected, combinedDeferred.data(), &Deferred::reject);
-
-  return create(combinedDeferred);
+	QList<Deferred::Ptr> deferreds;
+	for (Promise::Ptr promise : promises)
+		deferreds.append(promise->m_deferred);
+	ChildDeferred::Ptr combinedDeferred = ChildDeferred::create(deferreds, true);
+
+	QObject::connect(combinedDeferred.data(), &ChildDeferred::parentsResolved, combinedDeferred.data(), &Deferred::resolve);
+	QObject::connect(combinedDeferred.data(), &ChildDeferred::parentRejected, combinedDeferred.data(), &Deferred::reject);
+
+	return create(combinedDeferred);
 }
 
 template<typename PromiseContainer>
 Promise::Ptr Promise::any_impl(PromiseContainer promises)
 {
-  QList<Deferred::Ptr> deferreds;
-  for (Promise::Ptr promise : promises)
-    deferreds.append(promise->m_deferred);
-  ChildDeferred::Ptr combinedDeferred = ChildDeferred::create(deferreds, true);
-
-  QObject::connect(combinedDeferred.data(), &ChildDeferred::parentResolved, combinedDeferred.data(), &Deferred::resolve);
-  QObject::connect(combinedDeferred.data(), &ChildDeferred::parentsRejected, combinedDeferred.data(), &Deferred::reject);
-
-  return create(combinedDeferred);
+	QList<Deferred::Ptr> deferreds;
+	for (Promise::Ptr promise : promises)
+		deferreds.append(promise->m_deferred);
+	ChildDeferred::Ptr combinedDeferred = ChildDeferred::create(deferreds, true);
+
+	QObject::connect(combinedDeferred.data(), &ChildDeferred::parentResolved, combinedDeferred.data(), &Deferred::resolve);
+	QObject::connect(combinedDeferred.data(), &ChildDeferred::parentsRejected, combinedDeferred.data(), &Deferred::reject);
+
+	return create(combinedDeferred);
 }
 
 
