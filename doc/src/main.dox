/*!

\mainpage %Qt Promise

## Introduction ##
The %Qt Promise library provides two main interfaces: \ref QtPromise::Promise "Promise"
and \ref QtPromise::Deferred "Deferred".

Deferred is the sending side of the communication (similar to a publisher in the
publisher-subscriber pattern) and is used to deliver the outcome of an asynchronous operation
to other components.

Promise is the listening side of the communication (similar to a subscriber in the
publisher-subscriber pattern) and is used to attach actions to the outcome of the asynchronous
operation.

Accordingly, the common pattern when working with Promises and Deferreds is:
- A Deferred is created (\ref QtPromise::Deferred::create() "Deferred::create()")
- The asynchronous operation is started
<<<<<<< HEAD
- It is ensured that the Deferred is resvoled/rejected depending on the outcome
of the asynchronous operation (\ref QtPromise::Deferred::resolve() "Deferred::resolve()"/
\ref QtPromise::Deferred::reject() "Deferred::reject()")
=======
- The asynchronous operation is configured to resolve/reject the Deferred depending on its outcome
(\ref QtPromise::Deferred::resolve() "Deferred::resolve()"/\ref QtPromise::Deferred::reject() "Deferred::reject()")
>>>>>>> 0f1e7576
- A Promise is created based on the Deferred (\ref QtPromise::Promise::create() "Promise::create()")
- The Promise is returned to the caller/other components

<<<<<<< HEAD
## Signal Emission ##
The Qt Promise library emits signals forcefully asynchronous. This means that an event loop is required to
emit the signals. This behavior is analogous to the behavior of QNetworkReply and ensures consistent behavior
between cases when a Deferred is resolved/rejected right when it is created and when it is resolved/rejected
asynchronously: in both cases, the caller will receive the signals when control returns to the event loop.

Without this behavior, it would be impossible for the caller to receive the signals in cases when the Deferred
is resolved/rejected right during construction because the signals would be emitted before control returns to
the caller and thus before the caller could connect the slots.
An example where this would happen is when creating a NetworkPromise/NetworkDeferred with an already finished
QNetworkReply. 
=======
## Object Ownership and Smart Pointers ##
The library makes heavy use of %Qt's QSharedPointer. This helps avoiding memory leaks and
access violations especially with promise chaining because:
- intermediate promises could be created which would be annoying if needed to be deleted explicitly
- multiple promises could be created based on the same (shared) deferred
- all promises and deferreds in the chain need to exist as long as the last promise in
the chain is in use

Therefore, the promises hold QSharedPointers to the promises/deferreds they depend on. 

Nevertheless, it is necessary to ensure that a QSharedPointer to the last promise
in the chain exists until the promise is resolved/rejected. Else the promise chain will
be destructed and the attached callbacks will not be executed. 
>>>>>>> 0f1e7576

## Further Reading ##
For more information about the Promise/Deferred pattern, see the links in the
[further reading section of the readme](md__r_e_a_d_m_e.html#further-reading).

*/<|MERGE_RESOLUTION|>--- conflicted
+++ resolved
@@ -17,18 +17,11 @@
 Accordingly, the common pattern when working with Promises and Deferreds is:
 - A Deferred is created (\ref QtPromise::Deferred::create() "Deferred::create()")
 - The asynchronous operation is started
-<<<<<<< HEAD
-- It is ensured that the Deferred is resvoled/rejected depending on the outcome
-of the asynchronous operation (\ref QtPromise::Deferred::resolve() "Deferred::resolve()"/
-\ref QtPromise::Deferred::reject() "Deferred::reject()")
-=======
 - The asynchronous operation is configured to resolve/reject the Deferred depending on its outcome
 (\ref QtPromise::Deferred::resolve() "Deferred::resolve()"/\ref QtPromise::Deferred::reject() "Deferred::reject()")
->>>>>>> 0f1e7576
 - A Promise is created based on the Deferred (\ref QtPromise::Promise::create() "Promise::create()")
 - The Promise is returned to the caller/other components
 
-<<<<<<< HEAD
 ## Signal Emission ##
 The Qt Promise library emits signals forcefully asynchronous. This means that an event loop is required to
 emit the signals. This behavior is analogous to the behavior of QNetworkReply and ensures consistent behavior
@@ -40,21 +33,6 @@
 the caller and thus before the caller could connect the slots.
 An example where this would happen is when creating a NetworkPromise/NetworkDeferred with an already finished
 QNetworkReply. 
-=======
-## Object Ownership and Smart Pointers ##
-The library makes heavy use of %Qt's QSharedPointer. This helps avoiding memory leaks and
-access violations especially with promise chaining because:
-- intermediate promises could be created which would be annoying if needed to be deleted explicitly
-- multiple promises could be created based on the same (shared) deferred
-- all promises and deferreds in the chain need to exist as long as the last promise in
-the chain is in use
-
-Therefore, the promises hold QSharedPointers to the promises/deferreds they depend on. 
-
-Nevertheless, it is necessary to ensure that a QSharedPointer to the last promise
-in the chain exists until the promise is resolved/rejected. Else the promise chain will
-be destructed and the attached callbacks will not be executed. 
->>>>>>> 0f1e7576
 
 ## Further Reading ##
 For more information about the Promise/Deferred pattern, see the links in the
